--- conflicted
+++ resolved
@@ -338,18 +338,6 @@
                     t->setError( 0, "Transaction timeout" );
                     t->notify();
                     t = t->parent();
-<<<<<<< HEAD
-                }
-
-                while ( q ) {
-                    if ( !q->done() ) {
-                        q->setError( "Query timeout" );
-                        q->notify();
-                    }
-                    ++q;
-                }
-                d->queries.clear();
-=======
                 }
 
                 while ( q ) {
@@ -362,7 +350,6 @@
                 d->queries.clear();
                 if ( server().protocol() != Endpoint::Unix )
                     shutdown();
->>>>>>> 612a6ffe
             }
         }
         else if ( server().protocol() != Endpoint::Unix &&
