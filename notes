2.09: 2008-05-12

  Just bugfixes.

  We still want to do:

  Apple Mail loses its cache, can't rebuild. Probably because it sends
  multiple commands but doens't accept concurrent execution and
  reordered replies.

  Thunderbird makes archiveopteryx hang while storing flags. I wonder
  whether this too is due to command reordering.

  Something to do with bodyparts_hash_key. That really should not
  provoke message rejection, but apparently it happens.


3.0.0: ?

  log-level default changed to significant, some logging adjustments
  to make significant DWIM.

  Added syslog support.

  Digest-MD5 disabled by default due to interoperability problems, can
  be enabled if desirable.

  IMAP VIEW command removed, views remain supported.

  PIDFILEDIR is now $(PREFIX)/lib/pidfiles.
  (Is this really a good idea? -- Arnt

  It makes things simpler when you need to run multiple instances on the
  same machine, and people on the mailing list reacted favourably to the
  proposal. It breaks compatibility, in the sense that the just-compiled
  bin/aox won't be able to stop the older running server. Do you see any
  other problems? -- AMS. That it's not wiped at boot time. -arnt)

  Note needed for upgraders: logrotate/newsyslog/whatever has to be
  told about the new location.

  Fetching is faster in many cases, particularly when many messages
  are involved. And slower in many cases.

  Added check-sender-addresses, but still not tested. Probably doesn't
  work. I still haven't added code to look up other permitted
  addresses (in Smtp::authenticated() and a helper).

<<<<<<< HEAD
  Schema changes: A partial index on header_fields, so we can locate
  messages based on message-id. Some indexes on (message) to speed up
  "aox vacuum" (by speeding up foreign key lookups to messages from
  date_fields and mailbox_messages).

  Partly done: The connections table.
=======
  The connections table.
>>>>>>> 2a5506a1

  Not done: sharing transactions in the injector.

  Not done: Views on the web.

  Not done: Turning thread-index into references.

  Note done: Axel wanted namespaces or something like that. I didn't
  quite understand, but I understaood enough to think that it's a good
  idea and 3.0 is the right time to introduce it.


Release cycle

  Five weeks, t-35 to t (a Monday).

  t-38: we decide on a feature list for the release.

  t-14: Whatever hasn't been started is dropped, whatever cannot be
  completed before t-7 is laid aside for the next release. Write the
  announcement text.

  t-7: Fork the release and remove any code that needs to be removed.

  t-4: Roll the tarball and do the release chores.

  t-3: See t-38 above.

  t-0: A crontab does what it needs to do.


The value of features

  Archiveopteryx provides online archiving. We want the features we
  add to improve one or more of these:
  - adding mail to the archive
  - accessing the archive
  - managing the archive

  For nontechnical reasons I add a fourth goal:
  - making current users happy

  Each new feature should help in some way; the new features that help
  the most are the ones we need most (in the long term - in the short
  term we also need to help existing users).


The next eight months

  - Message retention
      User interface
      Message identification
      Logging changes to the message
  - aoximport improvements
  - Full text search
  - More documentation
      aox operations guide
      best practice papers
  - Better documentation
  - VIEW improvements
      INTHREAD
      multi-mailbox searches
      miscellaneous
  - Account management
      ACL management
      VIEW management
  - Recording the fate of outgoing mail
  - Proper full-text searching
  - Better exploratory search
  - Useful webmail
  - Address search
      Web UI
      IMAP X-extension
      Exporting to addressbooks
  - Monitoring
      Graphing


Items for web site

  In addition to stuff in the operations guide:

  - List/description of IMAP/POP/SMTP extensions
  - RFC pages
  - man pages (old ones too)
  - Source documentation
  - Best practices
  - FAQ
  - Version-specific pages
  - Download-specific pages
  - Client-specific pages


Installer doesn't take steps to ensure that the installation is usable

  It could do at least two things:

  Run all the same checks on the new installation as 'aox check' and
  archiveopteryx at startup.

  Try to connect to all the server addresses and if anything's
  listening anywhere, mention it on stdout.

  In addition to this, the installer does the wrong thing right now if
  it creates the database users and then fails to run psql to load the
  schema. It exits with an error, which means the randomly-generated
  passwords are lost, because the configuration file is not written.


Various TODO items from earlier releases.

  Message retention policy

  - Soft-quota/archival stuff too?
  - Message arrival tag (for archiving)

  Miscellaneous:

  - Database replication support (local mirror)
  - Split the injector transaction into fast and slow parts(?)

  THREAD?

  Basic administration using the httpd

  Indexing for DOC bodyparts

  aox backup/restore (or similarly helpful procedure)

  Full-text search


The \Answered flag

  We could add a little code to help that flag.

  1. Disallow clearing it once set.
  2. Set it on messages when we see an outgoing reply.

  This would make it easier to force archiving.


5173

  5173 is new. I wrote an implementation, need to check that the RFC
  didn't shift and mention 5173 somewhere.


Not enough name resolution: db-address=localhost doesn't work.

  The name is resolved at startup, but nothing ever calls the resolver
  to retrieve the value. One way to fix this would be to make Endpoint
  itself accept names and resolve them. The downside is: what if there
  are multiple addresses, e.g. 127.0.0.1 and ::1?

  There are three cases, perhaps four:

  - Our own servers, where it's clear what should happen, and
    Listener::create() does the right thing.
  - Outgoing connections where we need a connection to any address.
  - Outgoing connections where we need a connection to each address.
  - Outgoing connections where >1 addresses is not meaningful, not
    tested or otherwise undesirable.

  Each user of Endpoint needs to handle this. That's Listener,
  Database, LogClient and OcClient, right? (SpoolManager/SmtpClient need
  to resolve an Endpoint too. bin/aox needs to be able to connect to the
  same things the Listener decides to listen to.)


Cleartext passwords

  We help migrating away from cleartext/plaintext passwords:

  1. We also store SCRAM and similar secrets in the DB (secrets which
     aren't password equivalents)
  2. We extend the users table with two new columns, 'last time
     cleartext was needed' and 'number of successful authentications
     without cleartext password usage since cleartext'.
  3. If a client uses SCRAM, we increment the counter.
  4. If a client uses CRAM or PLAIN, we reset counter and set the time
     to today.
  5. We provide some helping code to delete passwords for users with a
     high count and a long-ago time.
  6. We add documentation saying that if you disable auth-this and
     auth-that, you can disable store-plaintext-passwords.
  7. We add configuration/db sanity checks for ditto.


Login failures

  We want to log those a little more, and show them on the
  webmail/admin pages.

  Specifically, if user x cannot log in, what mechanism was used, what
  was the problem, etc?


Old logins

  If we log those to a log table, that table can be used to 
  - analyse login methods (ie. who needs passwords)
  - spot connection patterns and unusual connections
  - provide pop before smtp
  - do clever & smart vacation blah

  The table needs to store the client ip address, user name,
  connection start and end time, whether the authentication needed a
  cleartext password in the db and... what more?

  create table connections (
    user integer references users(id),
    mechanism varchar not null,
    authfailures integer not null,
    start timestamp with time zone not null,
    end timestamp with time zone,
    client varchar not null,
    syntaxerrors integer,
  );

  Syntax errors from the client and authentication failures both seem
  worth storing for later possible analysis.


Graceful shutdown

  When we decide to shut down, we should:

  1. Close all listeners. Log the shutdown. Abort those SMTP
     transactions which aren't currently in the responsibility
     transfer phase described by RFC 1047.

  2. Wait a second or two. Refuse new commands on existing connections
     (fuzzy logic needed to define "command" in that context). Don't
     start new database transactions.

  3. Close the remaining connections, implicitly rolling back database
     transactions. Quit.


aox check schema

  This command would check several things.

  a) that dbuser has the needed rights
  b) that all the right tables are there, and all the right columns,
     with the right types, and no unexpected constraints
  c) that all the right indexes are there
  d) that dbowner owns everything
  i) that inserts that would duplicate a constraint are properly
     recognised

  As a bonus, perhaps it could list some unexpected/unknown deviations:
  e) locally added tables
  f) locally added columns
  g) locally added indices
  h) missing constraints


  Change 43939 and following move towards this: the idea is to
  introduce new functions e.g. Schema::checkIntegrity (in addition to
  checkRevision) and Schema::grantPrivileges, that can be used both by
  aox check schema/aox grant privileges/whatever, and also by the
  installer (instead of lib/grant-privileges, and instead of the
  half-hearted checking it does now). the server is essentially
  unaffected, it just uses Database::checkSchema/checkAccess for a
  quick check.

  this sounds ok, but it's ugly because Schema::execute is completely
  given to upgrading the schema, and neither can nor should be
  repurposed to do other things besides. so that means more static
  functions in Schema and separate EventHandlers to do the
  checking/granting/whatevering. but that's okay.


Database schema range

  People occasionally need to access the db with an old version of
  mailstore. I suggest that we:

  a) add a 'writable_from' column specifying the oldest version that
     can write to the database.
  b) add a 'readable_from' column specifying the oldest version that
     can read the database

  aox upgrade schema would update writable_from to the oldest schema
  version for which a writer would do the right job. This would often
  change when a table changes, but not when a table is added.

  readable_from would be the oldest revision that can read the database.

  When the server starts up, it would check:

  - am I >writable_from? If so, mailboxes can be read-write
  - else, am I >readable_from? If so, startup can proceed, but all
    mailboxes are read-only. lmtp, smtp and smtp-submit do not start.
  - else, quit.

  And in order to handle database updates, I suggest another table,
  'features', with a single string column. When aox update database
  fixes something, it inserts a row into features. A modern database
  would have two rows in this table, 'numbered address fields' and 'no
  nulls in bodyparts'.


Sieve

  Alexey suggests the following extensions (in the following order):
  Vacation, reject, imapflags, subaddress.

  We still haven't done imapflags.

  Reject probably has changed since we implemented it.


Better caching.

  FieldNameCache etc. can use less memory by reading all field and
  flag names into RAM at startup. That way, the memory used won't be
  scattered across many blocks.


RFCs 2852 and 4865

  Easy to do once we have port 587; we need to set the start and end
  columns right, that's about it.


Message tracking

  RFCs 3885-8 specify ways to track messages that have been sent. We
  can implement that fairly easily.

  If we route outgoing mail via a smarthost, that smarthost has to
  support MTRK in order for tracking to work well.

  We can track mail provided that at least one of these is true:

  - we deliver directly to the end server (we don't know whether
    that's the case, though)

  - we deliver via an MTRK-capable server

  - we deliver into our own database

  Sounds likely to be true maybe 80-90% of the time.

  If none are true, we can at least say, easily, where we delivered,
  when, and why.

  We could implement the tracking protocol (and I'd write a query blah
  in mailchen), and also provide a query interface via the web.


Message tracking 2

  We can recognize the ESMTP id for the most common MTAs. Postfix says:

    250 Ok: queued as D1A324AC85

  Sendmail and exim surely say something similar. We could keep that ID
  in delivery_recipients and use it in DSNs.


Generating bounces

  Our bounces would look better if they included the entire SMTP
  conversation (starting with RSET or EHLO).


Thread-Index from Exchange

  We could look at Thread-Index and reconstruct In-Reply-To in order to
  properly thread messages we a) aoximport from Exchange, or b) receive
  during a conversation with an Exchange user.


Bounces and DSNs

  Mail is currently fairly reliable. There is one big exception:
  Bounces aren't 100% parsable. But generally, if you work hard, you
  can know whether a message was delivered or not, and mostly they are
  delivered.

  So we benefit from converting the most common nonstandard bounces to
  DSNs, and then treat them as DSNs.

  For nonstandard bounces (like those of qmail) we identify the
  message by trying hard, do some hacky parsing, use the bounce
  (excluding trailing message) as first part of the DSN multipart,
  cook up a new DSN report based on the parsing, and save
  text/822-headers as a third part.

  Then, searches that tie bounces together with messages sent work
  even better.

  (Another trick we can/should use is to see whether the host we
  deliver to seems to be the final destination based on earlier
  (answered) messages.)


Memory use for common operations

  Some use _vastly_ too much memory. I saw a single IMAP FETCH for a
  mere 4200 messages use 173MB yesterday. (Later note: This should be
  gone, gone, gone, but it would still be good to check that these
  problems don't reappear, reappear, reappear.)

  The most elegant way to solve that would be to supervise memory
  usage for a known sequence. Inject these ten thousand messages,
  check memory use (via the grapher), connect to the imap port run
  this and that, check again, connect to the imap port run this and
  that, check again, connect to the imap port run this and that, check
  again... just a bunch of checks. Ignore output.


Deleting mailbox has unclear semantics now

  At present, we don't allow a mailbox to be deleted until all
  undeletable messages from that mailbox have been sent to the great
  mailbox in the sky.

  We might want to change that, but what then? What if someone wants
  to rename a new mailbox to the name that used to be taken by this
  mailbox? Or creates ditto? What should happen to views onto this
  mailbox?


MULTIAPPEND

  Stupid thing. Clients and servers using pipelining can do the same
  thing.

  But there it is, and change 52791 shows that if the injector learns
  to inject many addresses at at time, multiappend can be used to
  inject lots of messages quickly.

  aoximport can do it even better, of course.


imapd/handlers/acl.cpp

  Different tasks, some shared code, same file. Separate this out into
  different classes inheriting something. Then add the right sort of
  logging statement to the end of parse().


Opera often can't expunge

  Trace it once or twice, guess what's wrong.


ocd needs work (mike@waspfactory.org)

  1. The code (along with user/mailbox) needs cleaning up.
  2. Should synchronise field names etc.


AddressCache and FieldNameCache are utter crocks, and must die.


aox/conf/*

  Possible category pages, each listing all variables that influence
  blah

  conf/encryption
  conf/authentication
  conf/webmail
  conf/submission
  conf/imap
  conf/database

  More?


aox/conf/tls-certificate

  Those variables are not well described. We need a bit more.

  Also, -secret is probably misnamed, we use -password for other
  cases. I expect that's why aox show cf tls-certificate-secret yields
  while e.g. aox show cf db-password does not.


METADATA

  Needed for lemonade, as easy as annotate.


Autoresponder

  We have vacation now, but it isn't quite right for autoresponses.
  Sieve autorespond should be like this:

  1. :quote should quote the first text/plain part if all of the
     following are true:

     1. The message is signed, and the signature verified (using any
        supported signature mechanism, DKIM SHOULD be supported).
     2. The first text/plain part does not have a Content-Disposition
        other than inline.

     If any of the conditions aren't true, :quote shouldn't quote.

     If there's a signature block, :quote shouldn't quote that.

     If the quoted text would be more than ten lines, :quote may crop
     it down as much as it wants, ideally by skipping lines starting
     with '>', otherwise by removing the last lines.

  2. :subject, :from and :addresses as for vacation.

  3. :cc can be used to send a copy to the specified From address.

  4. The default :handle should not be based on the quoted text.

  5. Two text arguments, one for text before the quoted text, one for
     text after the quoted text.

  6. The autoresponse goes to the envelope sender, as some RFC
     requires. So we want an option to skip the response unless the
     return-path matches reply-to (if present) or From (unless
     reply-to is present).


Message arrival tag

  Once annotate is done, we want a tag, ie. a magic annotation which
  stays glued to the message wherever it goes, even after copy/move.

  We also want a way to store the original RFC822 format somewhere
  inside and/or outside the database, indexed by the arrival tag
  identifier. It's good if the tag is split, so we can have "x-y"
  where X is the CD/DVD number and Y is the file on the CD/DVD. Or
  something like that.


Message Retention Policy Framework

  A lot of sites will want explicit policies regarding what mail may
  not be deleted, what may be deleted, and what must be deleted. We
  can support that well.


C/R

  C/R sucks. But it has its uses, so we can benefit from implementing
  it somehow. Here are some classes of messages we may want to treat
  specially:

  - replies to own mail
  - messages in languages not understood by the user
  - mail from previously unknown addresses
  - mail from freemail providers
  - vacation responses from unknowns
  - messages likely, but not certain to be out-of-office-autoreply
  - dkim/mass-signed messages (if verified)

  The questions are: How can we ensure that we almost never challenge
  real mail, while simultaneously challenging most/all messages that
  don't come from valid senders? How can we provide suitable
  configuration?


Using rrdtool

  What could we want to graph with rrdtool? Lots.

  - CPU seconds used
  - database size
  - messages in the db
  - average response time
  - 95th percentile response time
  - messages per user
  - message size per user
  - average query execution time
  - average query queue size

  More?

  http://jwatt.org/svg/authoring/ is interesting for generating graphs
  via the web interface.


Box features

  1. web ui to set up view mailboxes (and to search the archive
     generally)

  2. web ui to configure sieve

  3. web administration, to add users, etc.

  4. i18n for all web-accessible anythings, and after that, for aox.

  5. rrd stuff available next to aox in the boxes, perhaps nagios
     stuff too


SASL NTLM authentication

  It may be odd and undocumented, and it may not be as strong as
  DIGEST-MD5, but it's implemented in Certain Clients ;)

  http://www.innovation.ch/java/ntlm.html seems to be a reasonable
  description. Cyrus also implements it.

  http://davenport.sourceforge.net/ntlm.html ?


DELETE of mailboxes in inappropriately qualified (security problem)

  At present, the user always needs to have all three rights, and
  there's a race condition against append/copy. It would be better to
  grab the uidnext lock and do more fine-grained checking:

  1. Require DeleteMessages unless all messages have \deleted.

  2. Require Expunge if there are any messages at all.

  The race condition means it's possible to append to a mailbox while
  it's being deleted, and the message will reappear if the mailbox is
  later recreated. We could solve the latter by emptying the mailbox
  at recreate time.


Split the folder view into pages.

  Need to decide on what a page is. "Most recent 25 threads" is a
  slippery concept when a new thread is created between page views.

  One probably good way: Use "after" and "before", so "next" would
  point to "most recent 25 threads after the last one on this
  page". Doable, not bad, and with the aid if a new Session subclass
  we can even include a note when there's new activity.


We should be able to use a read-only local database mirror.

  That way, we can play nicely with most replication systems.

  The way to do it: add a new db-mirror setting pointing to a
  read-only database mirror. all queries that update are sent to
  db-address, all selects are sent to db-mirror. db-mirror defaults to
  db-address.


Add Maildir support to the migrator.

  Currently works, with two exceptions: Submaildirs don't work, and
  courier's extended flags don't work.


We should test multipart/signed and multipart/encrypted support.

  We must add a selection of RFC 1847 messages to canonical, and make
  sure they survive the round trip. No doubt there will be bugs.


We should store bodyparts.text for PDF/DOC.

  We need non-GPLed code to convert PDF and DOC to plaintext.

  Or maybe we need a generic interface to talk to plugins.


Switch to using named constraints everywhere.


Default c-t-e of PGP signatures

  Right now we give them binary. q-p or 7bit would be better, I think.

  What other application/* types are really text?

  From a conversation the other day: we could avoid base64 encoding an
  entity whose content-type is not text if it contains only printable
  ASCII. I don't know if it's worth doing, though.

  The problem with doing that is that it treats sequences of CR LF, CR
  and LF as equivalent. An application/foobar object that happens to
  contain only CR, LF and printable ASCII can be broken.


Something like soft-bounce might just be useful

  enabled: smtp/lmtp always give 4xx errors. disabled: either 4xx or
  5xx depending on the type of error.


recognising spam

  The good spam filters now all seem to require local training with
  both spam and nonspam corpora. We can do clever stuff... sometimes.

  Instead of filtering at delivery, we can filter when a message
  becomes \recent. When we increase first_recent, we hand each new
  message to the categoriser, and set $Spam or $Nonspam based on its
  answer.

  This lets the categoriser use all the information that's available
  right up to the moment the user looks at his mail.

  We can also build corpora for training easily. All messages to which
  users have replied are nonspam, replies to messages from local users
  are nonspam, messages in certain folders are spam, messages with a
  certain flag are spam.

  We can connect to a local server to ask whether a message is spam.
  They seem to work that way, but with n different protocols.


Replace Mailbox::isHome with something correct.

  It should look for a mailbox whose owner is different from its
  parent's owner.


TLS client support (smtp, postgresql)


"Writing Secure Code"

  We have a page about security, /mailstore/security.html, and a
  section of the mailstore.7 man page mentions it too.

  We need to look at ISBN 0735617228 and improve security.html with
  points from it. It could also be that we'll improve the code itself.


udoc stuff:

  1. Support a single level of nested classes. (What file names to use
     for output?)
  2. Support enum annotation.
  3. Suppress empty <p>, duplicate anchor names in output.


Udoc web pages chores

  Add "Related Pages" etc. Clarify where background.html
  fits. usage.html is an orphan now; should it become a manpage?


Play with PITR and write /ams/pitr.html


Document IPC structure

  Some man page, or some web page, or both, should say who's
  connecting to who and why.


Add a web page about the charset encoding.

  It's a novel and good algorithm, so we can make a good page about
  it. We also can link to data sources there.

  The documentation for Codec::byString() should mention that page's
  URL.


Make a web page about our licensing

  Not sure what to say there. the purpose of the page would be to
  direct people to one of the two others, really. and to be linked to
  from the home page.


The "Database" link on home page

  Where should it go? People might click it wondering why to use a
  database instead of flat files and wanting to know what we do with
  databases.


Interop pages

  A variety needed.


Protocols supported

  A list detailing what our general idea is (internet standard,
  interoperability, utility) and linking to each actual protocol page.

  The URL for this is difficult.


Search ourselves, not via google

  Or maybe farm that out, get google to search with an approximation
  of our design. http://www.google.com/faq_freewebsearch.html may be
  interesting.


Fix shutdown

  There's no practical way to shutdown using ocd/ocadmin. Perhaps this
  is another aspect of the problem above.


Logging to syslog

  The logd HUP handler can switch to syslog if it can't reopen the
  logfile instead of exiting.


Rendering webmail HTML is presumably good, but...

  We have a potential security hole: A malevolent HTML bodypart is
  forwarded as is on the "download bodypart" page.

  See http://ha.ckers.org/xss.html


When TlsServer dies, imaps (993) must go away

  It doesn't at the moment. Anything else?


Faster mapping from unicode to 8-bit encodings

  At the moment, we use a while loop to find the right codepoint in an
  array[256]. Mapping U+00EF to latin-1 requires looping from 0 to
  0xEF, checking those 239 entries.

  We could use a DAG of partial mappings to make it faster. Much
  faster. Mapping U+20AC to 8895-15 would require just one lookup: In
  the first partial table for 8859-15. Mapping U+0065 to 8859-15 would
  require three: In the first (U+20AC, one entry long), in the
  fallback (U+00A0, 96 entries long) and in the last (U+0000, 160
  entries long).

  Effectively, 8859-15 would be a first table of exceptions and then
  fall back to 8859-1.

  The tables could be built automatically, compiled in, and would be
  tested by our existing apparatus.

  Or we could do it simpler and perhaps even faster: Make a local
  array from unicode to target at the start, fill it in as we go, and
  do the slow scan only when we see a codepoint for the first time.


Multipart/signed automatic processing

  We could check signatures automatically on delivery, and reject bad
  signed messages.

  The big benefit is that some forgeries are rejected, even though the
  reader and the reading MUA doesn't do anything different.

  The disadvantage is that we (probably?) can't verify all signatures,
  which gives a false sense of security for the undetectable forgeries.

  In case of PKCS7, it's possible to self-sign. Those we cannot
  check. In that case we remove the signature entirely from the MIME
  structure, so it doesn't look checked to the end-user.

  PGP cannot be checked, except it sort of can. We can have a small
  default keyring including the heise.de CA key and so on, and treat
  that as root CAs, using the keyservers to dig up intermediate keys.


PGP automatic processing

  Apparently there are five different PGP wrapping formats. We could
  detect four and transform them to the proper MIME format.


Plugins

  It's not given that we want to accept all mail. If we don't, who
  makes the decision? A sieve script may, and refuse/reject mail it
  does not like. And a little bit of pluginnery may. I think we'd do
  well to support the postfix plugin protocol, so all postfix policy
  servers can work with aox. (All? Or just half? Doesn't postfix have
  two types of policy plugins?)

  We may even support site-wide and group-wide sieve scripts and
  permit a sieve script to invoke the plugin. A sieve statement like
  this?

     UsePolicyServer localhost 10023 ;


BURL

  If the message is multipart and the boundary occurs in a part, that
  part needs encoding. Or else switch to a different body.


Cybertec replicator

  Is it good? What are people saying about it? What should we do about it?

  Ewald Geschwinde on IRC (the first time I've seen him; 2007-07-11) said:
  *egeschwinde* When I have time I will test your product on our
  multimaster cluster
  *egeschwinde* maybe also on the queuing system


Delaying seen-flag setting

  We can move the seenflagsetter to imapsession, build up flags to
  set, flush the write cache before fetch flags, store, state-altering
  commands and searches which use either modseq or flags.

  This ought to cut down the number of transactions issued per imap
  command nicely.


The web interface should offer a download link for attachments.

  For patches attached as text/plain with the right Content-Disposition,
  for example.


Per-group and systemwide sieves

  People always seem to want such things. It'll be easy to implement.
  Most of the tricky issues are described in
  http://tools.ietf.org/html/draft-degener-sieve-multiscript-00


The Sieve "header" test may fail

  Write a test or three that feeds the thing a 2047-encoded header
  field and checks that it's correctly matched/not matched. Then make
  it pass.


The subaddress specification says foo@ != foo+@ wrt. :detail

  The former causes any :detail tests to evaluate to false, while the
  latter treats :detail as an empty string. We treat both as an empty
  string.

  (We could set detail to a single null byte, to \0\r\0\n\0, to a
  sequence of private-use unicode characters, or even to
  Entropy::string( 8 ) if there is no separator. The chance of that
  appearing in an address is negligible.)


Distribution packages

  - RPM: silug has offered to help.
  - FreeBSD port: devin (Tod McQuillin) has offered to help.
  - Debian: ? (license problems, but we could provide a .deb).
  - Ubuntu: ?


SMTP extensions

  Here are the ones we still don't implement, but ought to implement
  at some point:

  SUBMITTER? perhaps
  DELIVERBY (RFC 2852): At some time.
  FUTURERELEASE (RFC 4865): At some time.
  MTRK: As soon as someone else does it.

  http://www.iana.org/assignments/mail-parameters

  DELIVERBY has the funny little characteristic that we can support it
  with great ease iff the smarthost does, so we ought to advertise iff
  if the smarthost does.


SUBMITTER

  The work needed to support that:

  1. Pass a submitter to SmtpClient.
  2. Pass the sieve owner or logged-in user's address as submitter.
  3. Send that as SUBMITTER= if the smarthost advertises SUBMITTER and
     the submitter is different from mail-from.

  4. Advertise SUBMITTER.
  5. If the SMTP/LMTP/Submit client sends SUBMITTER and it's different
     from the mail-from, record the address in Received.
  6. If there's a sieve extension specifying how, push the submitter
     into the envelope so the sieve can see it.

  Easy peasy. But there's no value to offset this (small) cost, is
  there? Maybe as a hack when one of us is fed up.


SSL/TLS hello

  When a client sends us SSL or TLS hello instead of the appropriate
  protocol, what do we want to do? Two options:
  - Silently start TLS.
  - Send some sort of server hello saying "no, my friend"

  Connection could have a utility function to look at whether the next
  few bytes on the incoming connection match a TLS/SSL hello, and each
  subclass could make the choice for itself. I think the real
  protocols would want to say no, and HTTP might want to do something
  else.


The groups and group_members tables seem a little underused

  We do not use them at all. We meant to use them for "advanced" ACL
  support, but nobody ever asked, and it didn't seem worthwhile.

  I now think it's worthwhile.

  Here's what I want to add:

  Make a superusers group, which members can authenticate as anyone,
  and the notion of group admins, who can authenticate as other
  members of the group.

  Or maybe an administrator table, linking a user to either a group or
  to null. If a group, then the admin can authenticate as other
  members of that group and (importantly) has 'a' right on their
  mailboxes, if null, then ditto for all groups.

  Extend Permissions to link against group_members when selecting
  applicable permissions.

  Make groups be permissible ACL identifiers.


We need to be able to disable users

  - Reject mail with 5xx/4xx.
  - Prevent login.
  - 1+2.
  - a group admin can enable/disable group members
  - a superadmin can enable/disable anyone
  - a group admin cannot unblock an overall blockage


Using whirlpool instead of MD5.

  I get the impression that conventional opinion is slowly moving
  towards whirlpool as the hash function of choice. At some point we
  want to use it instead of MD5 for the bodyparts table.

  I don't want to use SHA* functions, they're too similar to
  MD5. Those aren't worth the move.

  Two ways to move to Whirlpool:

  1. Recompute all the hashes and update the table.

  2. Just start inserting whirlpool hashes in the hash column, and
     accept that if the same bodypart was inserted by an older
     version, we'll store it twice.

  I don't want to bother with the expensive rehashing. But maybe
  people will be unhappy and ask us to do it as an aox command.

  It seems that netbsd includes a whirlpool implementation.


Assigning the "l" right automatically hurts shared hosting.

  Casey Shobe <casey@shobe.info> wants to host multiple customers in a
  single Archiveopteryx installation, and doesn't want them to be able
  to see each other's mailboxes. We could support that now (2008-01).


Showing email addresses in public archives is... well...

  There are three common solutions:

  1. Show the address. What we do now. Gives addresses to spammers,
     which is undesirable.

  2. Replace @ with at or some other easily reversible change. I
     assume gigamega.com, litefinder.net and other address scrapers
     already detect the common obfuscations, so this is pointless.

  3. Show part of the address, e.g. arnt@ory... or
     ar...@oryx.co... for arnt@oryx.com. Isn't reversible, so the
     spammers can't undo it, but also makes the archive less usable
     for people.

  We might change to 3, but with a captcha-protected option to show
  1. That would give us all the advantages and no serious disadvantage.
  But we would have to implement captchas somehow, which would be a
  moderate pain.


aox.org/badmail/

  Explain that aox can't store everything, why not (in short), that it
  has many workarounds and point to examples/, how to detect/report
  bad messages and how to fix things with reparse. Point to
  /aox/reparse for more detail.

  Subpages:

  badmail/examples/n for 1<=n<=8, with good and bad blah, generated
  from chosen canonicals, to show how we fix things up. Each page
  showing old and new, with differences indicated, and they should be
  ordered from reasonable/common to outrageous.

  badmail/examples/ summing up 1-8 and giving one or two truly
  hopeless cases. The hopeless case(s) should also be shown in
  anonymised form.

  badmail/examples/comparison if I feel nasty and bored one day,
  showing how a few IMAP servers handle messages 1-8 and the
  impossible one(s). Does "fetch envelope" return the right thing? 
  "fetch bodystructure"? Some choice searches? We don't want to link
  to this page very much. It gets a fine <table> containing many/few
  &#x2713; cells.

  Possibly we want to include screenshots showing how Thunderbird or
  another GUI client that uses envelope/bodystructure renders a
  mailbox containing 1-8. Screenshots using aox and using another
  server, one that gets few &#x2713; cells in the table. I'm not sure
  where to link to these screenshots. Apple Mail?

  We also need aox.org/aox/reparse and I suppose other /aox/<command>
  pages.


Redoing Store

  Store is too complex and sometimes rather too slow. I saw one take
  20 minutes just now. Here's how I want to improve matters:

  1. Make a Selector using 
     a) the UID set supplied by the client.
     b) UNCHANGEDSINCE, if supplied
     c) Each postcondition. For example, STORE +FLAGS \seen should set
        \seen, so we can exclude messages that already have \seen.

     select mailbox_messages where (all that) for update

     If the result set is empty, stop at this point.

  2. Select nextmodseq for update and get a value.

  3. This step depends on what we're doing. If it's +flags, this is a
     COPY or clever insert, if it's -flags, this is DELETE. And so on.

  4. Update mm.modseq on the rows returned by step 1. Carefully use
     addGapsFrom to trim the size of the condition.

  6. Update nextmodseq and go on our way.


String::stripWSP

  The function seems to be just wrong every time I want to use
  it. There is also the matter of the name, which implies that the
  function changes. Look at it.


Fetcher oomph

  The fetcher now does considerably better than before on pg 8.2 and
  later. It's slow on pg 8.1.

  We can improve it further in some cases:

  1. With array support we can generate evil hacky code that avoids
     using 'message in (123,234,345,456,567,678,789)', so the fetcher
     is fast on pg 8.1 and so the log files don't look awful on any pg
     version.

  2. If we generate 'message=$1' for single-message fetches instead of
     'message in (123124)', we can use prepared statements again. Only
     this time we will detect often-used statements inside Query and
     prepare them there.

  3. We can keep (small/all) messages in RAM when we inject them,
     discard them at GC time, and retrieve them from cache instead of
     DB in the fetcher.

     If a message is injected into a mailbox onto which there is at
     least one session, the chance that it will be read before the
     next GC is >99%.

  4. When we're fetching many bodies, we can use batches in the
     FindingMessages stage, and then use messages.rfc822size to keep
     the batch size down in terms of RAM.

  5. Most importantly: Generating the FETCH responses is slow.

  fetcher.cpp drastically needs a documentation overhaul. I suck.


Dynamically preparing often-used queries

  We can prepare queries cleverly.

  Inside Query, at submit time, we first check whether a Query's text
  matches a PreparedStatement, and uses it if so.

  If not, we check whether the query looks preparable. The condition
  seems to be simple: Starts with 'select ' and contains no numbers.
  If it's preparable we add it to a cache, which is discarded at GC
  time.

  If a preparable query is used more than n times before the cache is
  discarded, we prepare the query and keep the PreparedStatement
  around.


aox.org/clients/

  Move the list of clients from /imap/ and /pop here. Make a per-client page,
  e.g. /clients/outlook, with notes.

  1. Which protocols can use you use? Usually IMAP+Submit.

  2. Any bugs worth speaking of?

  3. Any particular configuration advice? for /clients/outlook we say
     "enable use-smtps". For /clients/applemail we point to that IDLE
     plugin.

  That's it, right?


/archiveopteryx/jquery.js

  Serving our own copy of jquery.js (which both Arnt and I agree is
  desirable) would involve the following:

  - Subclassing WebPage to allow us to serve the contents of jquery.js
    as application/x-javascript (or whatever). We'll have to store the
    javascript source in some C-escaped form in the source.

  - Adding a { Magic, Suffix } handler, and mapping "jquery.js" to a new
    Suffix type (JQuery).

  - Returning a page of the newly-created type from the link handler.

  A related question: is /archiveopteryx meant to be under /webmail, or
  is it (as some comments suggest, while others disagree) meant to be a
  top-level directory? If it's the latter, the code will have to change
  a little.

  All of this also applies to favicon.ico (for which we have a Link
  type, which we do not currently handle) and default.css (which we
  make no attempt to serve a local copy of).


<|MERGE_RESOLUTION|>--- conflicted
+++ resolved
@@ -46,16 +46,12 @@
   work. I still haven't added code to look up other permitted
   addresses (in Smtp::authenticated() and a helper).
 
-<<<<<<< HEAD
   Schema changes: A partial index on header_fields, so we can locate
   messages based on message-id. Some indexes on (message) to speed up
   "aox vacuum" (by speeding up foreign key lookups to messages from
   date_fields and mailbox_messages).
 
-  Partly done: The connections table.
-=======
   The connections table.
->>>>>>> 2a5506a1
 
   Not done: sharing transactions in the injector.
 
