--- conflicted
+++ resolved
@@ -94,7 +94,6 @@
 
     bool accessPermitted() const;
 
-<<<<<<< HEAD
     enum Property {
         None = 0,
         Listens = 1,
@@ -106,11 +105,8 @@
 
 protected:
     void setProperty( Property );
-=======
-protected:
     void substitute( Connection *, Event );
     void init( int );
->>>>>>> 2d78bd19
 
 private:
     class ConnectionData *d;
