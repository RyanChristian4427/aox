// Copyright 2009 The Archiveopteryx Developers <info@aox.org>

#ifndef BODYPART_H
#define BODYPART_H

#include "multipart.h"


class EString;
class UString;
class Header;
class Message;
class ContentType;


class Bodypart
    : public Multipart
{
public:
    Bodypart( uint, Multipart * );

    uint number() const;

    uint id() const;
    void setId( uint );

    ContentType * contentType() const;
    EString::Encoding contentTransferEncoding() const;

    EString data() const;
    void setData( const EString & );

    Message * message() const;
    void setMessage( Message * );

    bool isBodypart() const;

    UString text() const;
    void setText( const UString & );

    uint numBytes() const;
    void setNumBytes( uint );

    uint numEncodedBytes() const;
    void setNumEncodedBytes( uint );

    uint numEncodedLines() const;
    void setNumEncodedLines( uint );

    EString asText( bool ) const;

    EString error() const;

    static Bodypart *parseBodypart( uint, uint, const EString &,
                                    Header *, Multipart * );

    static void parseMultipart( uint, uint, const EString &,
                                const EString &, bool,
<<<<<<< HEAD
                                List< Bodypart > *, Multipart *, bool );
=======
                                List< Bodypart > *, Multipart * );
>>>>>>> 9df48020

private:
    class BodypartData * d;
    friend class Message;

    Bodypart();
};


#endif<|MERGE_RESOLUTION|>--- conflicted
+++ resolved
@@ -56,11 +56,7 @@
 
     static void parseMultipart( uint, uint, const EString &,
                                 const EString &, bool,
-<<<<<<< HEAD
-                                List< Bodypart > *, Multipart *, bool );
-=======
                                 List< Bodypart > *, Multipart * );
->>>>>>> 9df48020
 
 private:
     class BodypartData * d;
