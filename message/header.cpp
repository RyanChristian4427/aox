// Copyright 2009 The Archiveopteryx Developers <info@aox.org>

#include "header.h"

#include "field.h"
#include "message.h"
#include "mailbox.h"
#include "datefield.h"
#include "mimefields.h"
#include "configuration.h"
#include "addressfield.h"
#include "ustringlist.h"
#include "multipart.h"
#include "bodypart.h"
#include "address.h"
#include "unknown.h"
#include "ustring.h"
#include "parser.h"
#include "codec.h"
#include "date.h"
#include "utf.h"



static const char *crlf = "\015\012";


class HeaderData
    : public Garbage
{
public:
    HeaderData()
        : mode( Header::Rfc2822 ),
          defaultType( Header::TextPlain ),
          verified( false )
    {}

    Header::Mode mode;
    Header::DefaultType defaultType;

    bool verified;
    EString error;

    List< HeaderField > fields;
};


/*! \class Header header.h
    The Header class models an RFC 2822 or MIME header.

    Essentially, it's a container for HeaderField objects which can
    check whether its contents make sense and are legal (see RFC 2822
    page 19), and will give them to callers on demand.

    Fields are available by calling field() with the right type. This
    works well for some fields, but fields which can occur several
    times have a problem. Will have to solve that eventually.

    Some fields are also available as values, e.g. date().
*/

/*! Constructs an empty Header in \a m mode. If \a m is Rfc2822, the
    header's validity will follow RFC 2822 rules, while if \a m is
    Mime, RFC 2045-2049 rules are used.
*/

Header::Header( Mode m )
    : d( new HeaderData )
{
    d->mode = m;
}


/*! Returns the header's mode, either Mime or Rfc2822, which is set
    using the constructor and decides whether a particular header is
    valid. For example, in Rfc2822 mode a Date field is mandatory,
    while in Mime mode it's not allowed.
*/

Header::Mode Header::mode() const
{
    return d->mode;
}


/*! Returns true if this Header fills all the conditions laid out in
    RFC 2821 for validity, and false if not.
*/

bool Header::valid() const
{
    verify();
    return d->error.isEmpty();
}


/*! Returns a one-line error message describing the first error
    detected in this Header, or an empty string if there is no error.
*/

EString Header::error() const
{
    verify();
    return d->error;
}


/*! Appends the HeaderField \a hf to this Header.

    If the HeaderField::position() is -1, add() sets it one higher
    than that of the last HeaderField. This tends to make it unique
    and larger than all others, but it may not be unique.
    Unfortunately guaranteeing uniqueness is O(n).
*/

void Header::add( HeaderField * hf )
{
    HeaderField::Type t = hf->type();

    if ( t == HeaderField::To || t == HeaderField::Cc ||
         t == HeaderField::Bcc || t == HeaderField::ReplyTo ||
         t == HeaderField::From )
    {
        AddressField *first = addressField( t );
        AddressField *next = (AddressField *)hf;
        if ( first ) {
            List< Address > *old = first->addresses();
            List< Address >::Iterator it( next->addresses() );
            while ( it ) {
                old->append( it );
                ++it;
            }
            return;
        }
    }
    if ( hf->position() == (uint)-1 ) {
        if ( d->fields.isEmpty() )
            hf->setPosition( 1 );
        else
            hf->setPosition( d->fields.last()->position() + 1 );
        d->fields.append( hf );
    }
    else {
        List<HeaderField>::Iterator i( d->fields );
        while ( i && i->position() < hf->position() )
            ++i;
        d->fields.insert( i, hf );
    }
    d->verified = false;
}


/*! Creates a header field with the supplied \a name and \a value, and
    appends it to this Header, adjusting validity as necessary.
*/

void Header::add( const EString &name, const EString &value )
{
    add( HeaderField::create( name, value ) );
}


/*! This private helper removes all fields with type \a t from the
    header.
*/

void Header::removeField( HeaderField::Type t )
{
    List<HeaderField>::Iterator it( d->fields );
    while ( it ) {
        if ( it->type() == t )
            d->fields.take( it );
        else
            ++it;
    }
    d->verified = false;
}


/*! Returns a pointer to a list containing all the HeaderField objects
    in this Header. Neither the list nor the HeaderField objects it in
    may be modified or freed by the caller - Header keeps other
    pointers to these objects.

    The return value may point to an empty list, but can not be a null
    pointer.
*/

List< HeaderField > * Header::fields() const
{
    return &d->fields;
}


/*! Returns a pointer to the header field with type \a t and index \a
    n, or a null pointer if there is no such field in this header.

    if \a n is 0, as it is by default, the first field with type \a t
    is returned. 1 refers to the second.
*/

HeaderField * Header::field( HeaderField::Type t, uint n ) const
{
    List<HeaderField>::Iterator it( d->fields );
    while ( n > 0 && it ) {
        while ( it && it->type() != t )
            ++it;
        n--;
        if ( it )
            ++it;
    }
    while ( it && it->type() != t )
        ++it;
    return it;
}


/*! Returns a pointer to the header field with type Other, name \a h
    and index n, or a null pointer if there is no such field in this
    header.

    If \a n is 0, as it is by default, the first field with the
    desired name is returned, 1 refers to the second, and so on.

*/

HeaderField * Header::field( const char * h, uint n ) const
{
    List<HeaderField>::Iterator it( d->fields );
    while ( n > 0 && it ) {
        while ( it && ( it->type() != HeaderField::Other || it->name() != h ) )
            ++it;
        n--;
        if ( it )
            ++it;
    }
    while ( it && ( it->type() != HeaderField::Other || it->name() != h ) )
        ++it;
    return it;
}


/*! Returns a pointer to the address field of type \a t at index \a n in
    this header, or a null pointer if no such field exists.
*/

AddressField *Header::addressField( HeaderField::Type t, uint n ) const
{
    switch( t ) {
    case HeaderField::From:
    case HeaderField::ResentFrom:
    case HeaderField::Sender:
    case HeaderField::ResentSender:
    case HeaderField::ReturnPath:
    case HeaderField::ReplyTo:
    case HeaderField::To:
    case HeaderField::Cc:
    case HeaderField::Bcc:
    case HeaderField::ResentTo:
    case HeaderField::ResentCc:
    case HeaderField::ResentBcc:
    case HeaderField::MessageId:
    case HeaderField::ContentId:
    case HeaderField::ResentMessageId:
    case HeaderField::References:
        return (AddressField *)field( t, n );
        break;
    default:
        break;
    }
    return 0;
}


/*! Returns the header's data \a t, which is the normal date by
    default, but can also be orig-date or resent-date. If there is no
    such field or \a t is meaningless, date() returns a null pointer.
*/

Date *Header::date( HeaderField::Type t ) const
{
    DateField *hf = (DateField *)field( t );
    if ( !hf )
        return 0;
    return hf->date();
}


/*! Returns the header's subject. For the moment, this is a simple
    string. It'll have to morph soon, to handle RFC 2047 at least.
*/

EString Header::subject() const
{
    HeaderField * s = field( HeaderField::Subject );
    if ( s )
        return s->rfc822().simplified();
    return "";
}


/*! Returns the header's in-reply-to value. This comes straight from
    the RFC 2822 representation.
*/

EString Header::inReplyTo() const
{
    HeaderField * s = field( HeaderField::InReplyTo );
    if ( s )
        return s->rfc822().simplified();
    return "";
}


/*! Returns the header's message-id \a t, which is the normal
    message-id by default but can also be the first resent-message-id
    or the content-id.  The returned string is in the cleanest
    possible form. If there is no such message-id, messageId() returns
    an empty string.
*/

EString Header::messageId( HeaderField::Type t ) const
{
    AddressField *af = addressField( t );
    if ( !af )
        return "";
    return af->rfc822();
}


/*! Returns a pointer to the addresses in the \a t header field, which
    must be an address field such as From or Bcc. If not, or if the
    field is empty, addresses() returns a null pointer.
*/

List< Address > *Header::addresses( HeaderField::Type t ) const
{
    List< Address > * a = 0;
    AddressField * af = addressField( t );
    if ( af )
        a = af->addresses();
    if ( a && a->isEmpty() )
        a = 0;
    return a;
}


/*! Returns a pointer to the Content-Type header field, or a null
    pointer if there isn't one.
*/

ContentType *Header::contentType() const
{
    return (ContentType *)
        field( HeaderField::ContentType );
}


/*! Returns a pointer to the Content-Transfer-Encoding header field,
    or a null pointer if there isn't one.
*/

ContentTransferEncoding *Header::contentTransferEncoding() const
{
    return (ContentTransferEncoding *)
        field( HeaderField::ContentTransferEncoding );
}


/*! Returns a pointer to the Content-Disposition header field, or a null
    pointer if there isn't one.
*/

ContentDisposition *Header::contentDisposition() const
{
    return (ContentDisposition *)
        field( HeaderField::ContentDisposition );
}


/*! Returns the value of the Content-Description field, or an empty
    string if there isn't one. RFC 2047 encoding is not considered -
    should it be?
*/

EString Header::contentDescription() const
{
    HeaderField *hf = field( HeaderField::ContentDescription );
    if ( !hf )
        return "";
    return hf->rfc822().simplified();
}


/*! Returns the value of the Content-Location field, or an empty string
    if there isn't one. The URI is not validated in any way.
*/

EString Header::contentLocation() const
{
    HeaderField *hf = field( HeaderField::ContentLocation );
    if ( !hf )
        return "";
    return hf->rfc822();
}


/*! Returns a pointer to the Content-Language header field, or a null
    pointer if there isn't one.
*/

ContentLanguage *Header::contentLanguage() const
{
    return (ContentLanguage *)
        field( HeaderField::ContentLanguage );
}




static struct {
    HeaderField::Type t;
    uint min;
    uint max;
    Header::Mode m;
} conditions[] = {
    { HeaderField::Sender, 0, 1, Header::Rfc2822 },
    { HeaderField::ReplyTo, 0, 1, Header::Rfc2822 },
    { HeaderField::To, 0, 1, Header::Rfc2822 },
    { HeaderField::Cc, 0, 1, Header::Rfc2822 },
    { HeaderField::Bcc, 0, 1, Header::Rfc2822 },
    { HeaderField::MessageId, 0, 1, Header::Rfc2822 },
    { HeaderField::References, 0, 1, Header::Rfc2822 },
    { HeaderField::Subject, 0, 1, Header::Rfc2822 },
    { HeaderField::From, 1, 1, Header::Rfc2822 },
    { HeaderField::Date, 1, 1, Header::Rfc2822 },
    { HeaderField::MimeVersion, 0, 1, Header::Rfc2822 },
    { HeaderField::MimeVersion, 0, 1, Header::Mime },
    { HeaderField::ContentType, 0, 1, Header::Rfc2822 },
    { HeaderField::ContentType, 0, 1, Header::Mime },
    { HeaderField::ContentTransferEncoding, 0, 1, Header::Rfc2822 },
    { HeaderField::ContentTransferEncoding, 0, 1, Header::Mime },
    { HeaderField::ReturnPath, 0, 1, Header::Rfc2822 },
    { HeaderField::Other, 0, 0, Header::Rfc2822 } // magic end marker
};


/*! This private function verifies that the entire header is
    consistent and legal, and that each contained HeaderField is
    legal.
*/

void Header::verify() const
{
    if ( d->verified )
        return;
    d->verified = true;
    d->error.truncate( 0 );

    List<HeaderField>::Iterator it( d->fields );
    while ( it ) {
        if ( !it->valid() ) {
            d->error = it->name() + ": " + it->error();
            return;
        }
        ++it;
    }

    uint occurrences[(int)HeaderField::Other];
    int i = 0;
    while ( i < HeaderField::Other )
        occurrences[i++] = 0;
    it = d->fields.first();
    while ( it ) {
        HeaderField::Type t = it->type();
        ++it;
        if ( t < HeaderField::Other )
            occurrences[(int)t]++;
    }

    i = 0;
    while ( d->error.isEmpty() && conditions[i].t != HeaderField::Other ) {
        if ( conditions[i].m == d->mode &&
             ( occurrences[conditions[i].t] < conditions[i].min ||
               occurrences[conditions[i].t] > conditions[i].max ) ) {
            if ( conditions[i].max < occurrences[conditions[i].t] )
                d->error = fn( occurrences[conditions[i].t] ) + " " +
                           HeaderField::fieldName( conditions[i].t ) +
                           " fields seen. At most " +
                           fn( conditions[i].max ) + " may be present.";
            else
                d->error = fn( occurrences[conditions[i].t] ) + " " +
                           HeaderField::fieldName( conditions[i].t ) +
                           " fields seen. At least " +
                           fn( conditions[i].min ) + " must be present.";
        }
        i++;
    }

    // strictly speaking, if From contains more than one address,
    // sender should contain one. we don't enforce that, because it
    // causes too much spam to be rejected that would otherwise go
    // through. we'll filter spam with something that's a little less
    // accidental, and which does not clutter up the logs with so many
    // misleading error messages.

    // we graciously ignore all the Resent-This-Or-That restrictions.
}


static bool sameAddresses( AddressField *a, AddressField *b )
{
    if ( !a || !b )
        return false;

    List< Address > *l = a->addresses();
    List< Address > *m = b->addresses();

    if ( !l || !m )
        return false;

    if ( l->count() != m->count() )
        return false;

    List<Address>::Iterator it( m );
    while ( it ) {
        EString lp = it->localpart();
        EString dom = it->domain().lower();
        List<Address>::Iterator i( l );
        while ( i && !( i->localpart() == lp && i->domain().lower() == dom ) )
            ++i;
        if ( !i )
            return false;
        ++it;
    }
    return true;
}


/*! Removes any redundant header fields from this header, and
  simplifies the value of some.

    For example, if 'sender' or 'reply-to' points to the same address
    as 'from', that field can be removed, and if 'from' contains the
    same address twice, one can be removed.
*/

void Header::simplify()
{
    if ( !valid() )
        return;

    uint i = 0;
    while ( i <= HeaderField::LastAddressField ) {
        AddressField * af = addressField( (HeaderField::Type)i );
        if ( af )
            Address::uniquify( af->addresses() );
        i++;
    }

    HeaderField *cde = field( HeaderField::ContentDescription );
    if ( cde && cde->rfc822().isEmpty() ) {
        removeField( HeaderField::ContentDescription );
        cde = 0;
    }

    ContentTransferEncoding *cte = contentTransferEncoding();
    if ( cte && cte->encoding() == EString::Binary )
        removeField( HeaderField::ContentTransferEncoding );

    ContentDisposition *cdi = contentDisposition();
    if ( cdi ) {
        ContentType *ct = contentType();

        if ( d->mode == Rfc2822 && ( !ct || ct->type() == "text" ) &&
             cdi->disposition() == ContentDisposition::Inline &&
             cdi->parameters()->isEmpty() )
        {
            removeField( HeaderField::ContentDisposition );
            cdi = 0;
        }
    }

    ContentType * ct = contentType();
    if ( ct ) {
        if ( ct->parameters()->isEmpty() && cte == 0 && cdi == 0 && cde == 0 &&
             d->defaultType == TextPlain &&
             ct->type() == "text" && ct->subtype() == "plain" ) {
            removeField( HeaderField::ContentType );
            ct = 0;
        }
    }
    else if ( d->defaultType == MessageRfc822 ) {
        add( "Content-Type", "message/rfc822" );
        ct = contentType();
    }

    if ( mode() == Mime ) {
        removeField( HeaderField::MimeVersion );
    }
    else if ( ct == 0 && cte == 0 && cde == 0 && cdi == 0 &&
         !field( HeaderField::ContentLocation ) &&
         !field( "Content-Base" ) ) {
        removeField( HeaderField::MimeVersion );
    }
    else {
        if ( mode() == Rfc2822 && !field( HeaderField::MimeVersion ) )
            add( "Mime-Version", "1.0" );
    }
    if ( ct &&
         ( ct->type() == "multipart" || ct->type() == "message" ||
           ct->type() == "image" || ct->type() == "audio" ||
           ct->type() == "video" ) )
        ct->removeParameter( "charset" );

    HeaderField *m = field( HeaderField::MessageId );
    if ( m && m->rfc822().isEmpty() )
        removeField( HeaderField::MessageId );

    if ( sameAddresses( addressField( HeaderField::From ),
                        addressField( HeaderField::ReplyTo ) ) )
        removeField( HeaderField::ReplyTo );

    if ( sameAddresses( addressField( HeaderField::From ),
                        addressField( HeaderField::Sender ) ) )
        removeField( HeaderField::Sender );

    if ( !addresses( HeaderField::Sender ) )
        removeField( HeaderField::Sender );
    if ( !addresses( HeaderField::ReturnPath ) )
        removeField( HeaderField::ReturnPath );
    if ( !addresses( HeaderField::To ) )
        removeField( HeaderField::To );
    if ( !addresses( HeaderField::Cc ) )
        removeField( HeaderField::Cc );
    if ( !addresses( HeaderField::Bcc ) )
        removeField( HeaderField::Bcc );
    if ( !addresses( HeaderField::ReplyTo ) )
        removeField( HeaderField::ReplyTo );
}



/*! Repairs problems that can be repaired without knowing the associated
    bodypart.
*/

void Header::repair()
{
    if ( valid() )
        return;

    // We remove duplicates of any field that may occur only once.
    // (Duplication has been observed for Date/Subject/M-V/C-T-E/C-T/M-I.)

    uint occurrences[ (int)HeaderField::Other ];
    int i = 0;
    while ( i < HeaderField::Other )
        occurrences[i++] = 0;

    List< HeaderField >::Iterator it( d->fields );
    while ( it ) {
        HeaderField::Type t = it->type();
        if ( t < HeaderField::Other )
            occurrences[(int)t]++;
        ++it;
    }

    i = 0;
    while ( conditions[i].t != HeaderField::Other ) {
        if ( conditions[i].m == d->mode &&
             occurrences[conditions[i].t] > conditions[i].max )
        {
            uint n = 0;
            HeaderField * h = field( conditions[i].t, 0 );
            List< HeaderField >::Iterator it( d->fields );
            while ( it ) {
                if ( it->type() == conditions[i].t ) {
                    n++;
                    if ( n > 1 && h->rfc822() == it->rfc822() )
                        d->fields.take( it );
                    else
                        ++it;
                }
                else {
                    ++it;
                }
            }
        }
        i++;
    }

    // If there are several content-type fields, and they agree except
    // that one has options and the others not, remove the option-less
    // ones.

    if ( occurrences[(int)HeaderField::ContentType] > 1 ) {
        ContentType * ct = contentType();
        ContentType * other = ct;
        ContentType * good = 0;
        uint n = 0;
        bool bad = false;
        while ( other && !bad ) {
            if ( other->type() != ct->type() ||
                 other->subtype() != ct->subtype() ) {
                bad = true;
            }
            else if ( !other->parameters()->isEmpty() ) {
                if ( good )
                    bad = true;
                good = other;
            }
            other = (ContentType *)field( HeaderField::ContentType, ++n );
        }
        if ( good && !bad ) {
            List<HeaderField>::Iterator it( d->fields );
            while ( it ) {
                if ( it->type() == HeaderField::ContentType && it != good )
                    d->fields.take( it );
                else
                    ++it;
            }
        }
    }

    // We retain only the first valid Date field, Return-Path,
    // Message-Id, References and Content-Type fields. If there is one
    // or more valid such field, we delete all invalid fields,
    // otherwise we leave the fields as they are.

    // For most of these, we also delete subsequent valid fields. For
    // Content-Type we only delete invalid fields, since there isn't
    // any strong reason to believe that the one we would keep enables
    // correct interpretation of the body.

    // Several senders appear to send duplicate dates. qmail is
    // mentioned in the references chains of most examples we have.

    // We don't know who adds duplicate message-id, return-path and
    // content-type fields.

    // The only case we've seen of duplicate references involved
    // Thunderbird 1.5.0.4 and Scalix. Uncertain whose
    // bug. Thunderbird 1.5.0.5 looks correct.

    i = 0;
    while ( i < HeaderField::Other ) {
        if ( occurrences[i] > 1 &&
             ( i == HeaderField::Date ||
               i == HeaderField::ReturnPath ||
               i == HeaderField::MessageId ||
               i == HeaderField::ContentType ||
               i == HeaderField::References ) ) {
            List< HeaderField >::Iterator it( d->fields );
            HeaderField * firstValid = 0;
            while ( it && !firstValid ) {
                if ( it->type() == i && it->valid() )
                    firstValid = it;
                ++it;
            }
            if ( firstValid ) {
                bool alsoValid = true;
                if ( i == HeaderField::ContentType )
                    alsoValid = false;
                List< HeaderField >::Iterator it( d->fields );
                while ( it ) {
                    if ( it->type() == i && it != firstValid &&
                         ( alsoValid || !it->valid() ) )
                        d->fields.take( it );
                    else
                        ++it;
                }
            }
        }
        ++i;
    }

    // Mime-Version is occasionally seen more than once, usually on
    // spam or mainsleaze.
    if ( field( HeaderField::MimeVersion, 1 ) ) {
        HeaderField * fmv = field( HeaderField::MimeVersion );
        removeField( HeaderField::MimeVersion );
        add( fmv );
        fmv->parse( "1.0 (Note: original message contained " +
                    fn( occurrences[(int)HeaderField::MimeVersion] ) +
                    " mime-version fields)" );
    }

    // Content-Transfer-Encoding: should not occur on multiparts, and
    // when it does it usually has a syntax error. We don't care about
    // that error.
    if ( occurrences[(int)HeaderField::ContentTransferEncoding] ) {
        ContentType * ct = contentType();
        if ( ct && ( ct->type() == "multipart" || ct->type() == "message" ) )
            removeField( HeaderField::ContentTransferEncoding );
    }

    // Sender sometimes is a straight copy of From, even if From
    // contains more than one address. If it's a copy, or even an
    // illegal subset, we drop it.

    List<Address> * senders = addresses( HeaderField::Sender );

    if ( occurrences[(int)HeaderField::Sender] > 0 &&
         ( !senders || senders->count() > 1 ) )
    {
        EStringList from;
        List<Address>::Iterator fi( addresses( HeaderField::From ) );
        while ( fi ) {
            from.append( fi->lpdomain().lower() );
            ++fi;
        }

        EStringList sender;
        List<Address>::Iterator si( addresses( HeaderField::Sender ) );
        while ( si ) {
            sender.append( si->lpdomain().lower() );
            ++si;
        }

        EStringList::Iterator i( sender );
        bool difference = false;
        while ( i && difference ) {
            if ( !from.contains( *i ) )
                difference = true;
            ++i;
        }
        if ( !difference )
            removeField( HeaderField::Sender );
    }
}


/*! Repairs a few harmless and common problems, such as inserting two
    Date fields with the same value. Assumes that \a p is its companion
    body (whose text is in \a body), and may look at it to decide
    what/how to repair.
*/

void Header::repair( Multipart * p, const EString & body )
{
    if ( valid() )
        return;

    // Duplicated from above.
    uint occurrences[ (int)HeaderField::Other ];
    int i = 0;
    while ( i < HeaderField::Other )
        occurrences[i++] = 0;

    List< HeaderField >::Iterator it( d->fields );
    while ( it ) {
        HeaderField::Type t = it->type();
        if ( t < HeaderField::Other )
            occurrences[(int)t]++;
        ++it;
    }

    // If there is no valid Date field and this is an RFC822 header,
    // we look for a sensible date.

    if ( mode() == Rfc2822 &&
         ( occurrences[(int)HeaderField::Date] == 0 ||
           !field( HeaderField::Date )->valid() ||
           !date()->valid() ) ) {
        List< HeaderField >::Iterator it( d->fields );
        Date date;
        while ( it ) {
            // First, we take the date from the oldest plausible
            // Received field.
            if ( it->type() == HeaderField::Received ) {
                EString v = it->rfc822();
                int i = 0;
                while ( v.find( ';', i+1 ) > 0 )
                    i = v.find( ';', i+1 );
                if ( i >= 0 ) {
                    Date tmp;
                    tmp.setRfc822( v.mid( i+1 ) );
                    if ( tmp.valid() ) {
                        if ( !date.valid() ) {
                            // first plausible we've seen
                            date = tmp;
                        }
                        else {
                            uint ud = date.unixTime();
                            uint td = tmp.unixTime();
                            // if it took more than an hour to
                            // deliver, or less than no time, we don't
                            // trust this receied field at all.
                            if ( td < ud && td + 3600 > td )
                                date = tmp;
                        }
                    }
                }
            }
            ++it;
        }

        if ( !date.valid() && p ) {
            Multipart * parent = p->parent();
            while ( parent && parent->header() &&
                    !( parent->header()->date() &&
                       parent->header()->date()->valid() ) )
                parent = parent->parent();
            if ( parent )
                date = *parent->header()->date();
        }

        if ( !date.valid() &&
             occurrences[(int)HeaderField::Date] == 0 ) {
            // Try to see if the top-level message has an internaldate,
            // just in case it might be valid.
            Multipart * parent = p;
            while ( parent && parent->parent() )
                parent = parent->parent();
            if ( parent->isMessage() ) {
                Message * adam = (Message*)parent;
                uint id = adam->internalDate();
                if ( id )
                    date.setUnixTime( id );
            }
        }

        if ( !date.valid() &&
             occurrences[(int)HeaderField::Date] == 0 ) {
            // As last resort, use the current date, time and
            // timezone.  Only do this if there isn't a date field. If
            // there is one, we'll reject the message (at least for
            // now) since this happens only for submission in
            // practice.
            date.setCurrentTime();
        }

        if ( date.valid() ) {
            uint pos = UINT_MAX;
            HeaderField * df = field( HeaderField::Date );
            if ( df )
                pos = df->position();
            removeField( HeaderField::Date );
            df = HeaderField::create( "Date", date.rfc822() );
            df->setPosition( pos );
            add( df );
        }
    }

    // If there is no From field, try to use either Return-Path or
    // Sender from this Header, or From, Return-Path or Sender from
    // the Header of the closest encompassing Multipart that has such
    // a field.

    if ( occurrences[(int)HeaderField::From] == 0 && mode() == Rfc2822 ) {
        Multipart * parent = p;
        Header * h = this;
        List<Address> * a = 0;
        while ( ( h || parent ) && !a ) {
            if ( h )
                a = h->addresses( HeaderField::From );
            if ( h && ( !a || a->first()->type() != Address::Normal ) )
                a = h->addresses( HeaderField::ReturnPath );
            if ( h && ( !a || a->first()->type() != Address::Normal ) )
                a = h->addresses( HeaderField::Sender );
            if ( h && ( !a || a->first()->type() != Address::Normal ) )
                a = 0;
            if ( parent )
                parent = parent->parent();
            if ( parent )
                h = parent->header();
            else
                h = 0;
        }
        if ( !a ) {
            // if there is an X-From-Line, it could be old damaged
            // gnus mail, fcc'd before a From line was added. Let's
            // try.
            List<HeaderField>::Iterator f( fields() );
            while ( f && f->name() != "X-From-Line" )
                ++f;
            if ( f ) {
                AddressParser ap( f->rfc822().section( " ", 1 ) );
                ap.assertSingleAddress();
                if ( ap.error().isEmpty() )
                    a = ap.addresses();
            }
        }
        if ( a )
            add( "From", a->first()->toString() );
    }

    // Some spammers like to get return receipts while hiding their
    // Fromness, so if From is bad and either Return-Receipt-To or
    // Disposition-Notification-To is good, use those.
    if ( mode() == Rfc2822 &&
         ( !field( HeaderField::From ) ||
           ( !field( HeaderField::From )->valid() &&
             !addresses( HeaderField::From ) ) ) ) {
        List<Address> * a = 0;
        List<HeaderField>::Iterator f( fields() );
        while ( f && !a ) {
            if ( f->name() == "Return-Receipt-To" ||
                 f->name() == "Disposition-Notification-To" ) {
                AddressParser ap( f->rfc822().section( " ", 1 ) );
                ap.assertSingleAddress();
                if ( ap.error().isEmpty() )
                    a = ap.addresses();
            }
            ++f;
        }
        if ( a ) {
            removeField( HeaderField::From );
            add( "From", a->first()->toString() );
        }
    }

    // If there is an unacceptable Received field somewhere, remove it
    // and all the older Received fields.

    if ( occurrences[(int)HeaderField::Received] > 0 ) {
        bool bad = false;
        List<HeaderField>::Iterator it( d->fields );
        while ( it ) {
            List<HeaderField>::Iterator h( it );
            ++it;
            if ( h->type() == HeaderField::Received ) {
                if ( !h->valid() )
                    bad = true;
                if ( bad )
                    d->fields.take( h );
            }
        }
    }

    // For some header fields which can contain errors, our best
    // option is to remove them. A field belongs here if it can be
    // parsed somehow and can be dropped without changing the meaning
    // of the rest of the message.

    if ( occurrences[(int)HeaderField::ContentLocation] ||
         occurrences[(int)HeaderField::ContentDisposition] ||
         occurrences[(int)HeaderField::ContentId] ||
         occurrences[(int)HeaderField::MessageId] ) {
        List< HeaderField >::Iterator it( d->fields );
        while ( it ) {
            if ( ( it->type() == HeaderField::ContentLocation ||
                   it->type() == HeaderField::ContentDisposition ||
                   it->type() == HeaderField::ContentId ||
                   it->type() == HeaderField::MessageId ) &&
                 !it->valid() ) {
                d->fields.take( it );
            }
            else {
                ++it;
            }
        }
    }

    // If there's more than one Sender field, preserve the first that
    // a) is syntactically valid and b) is different from From, and
    // remove the others.

    if ( occurrences[(int)HeaderField::Sender] > 1 ) {
        AddressField * good = 0;
        AddressField * from = addressField( HeaderField::From );
        List< HeaderField >::Iterator it( d->fields );
        while ( it && !good ) {
            if ( it->type() == HeaderField::Sender ) {
                if ( it->valid() && !good ) {
                    AddressField * candidate = (AddressField*)(HeaderField*)it;
                    if ( !sameAddresses( candidate, from ) )
                        good = candidate;
                }
            }
            ++it;
        }
        if ( good ) {
            it = d->fields;
            while ( it ) {
                if ( it->type() == HeaderField::Sender && it != good )
                    d->fields.take( it );
                else
                    ++it;
            }
        }
    }

    // Various spammers send two subject fields, and the resulting
    // rejection drag down our parse scores. But we can handle these:
    // - if one field is unparsable and the other is not, take the
    //   parsable one
    // - if one field is very long, it's bad
    // - if one field is long and contains other header field names,
    //   it's bad
    // - otherwise, the first field comes from the exploited software
    //   and the second from the exploiting.

    if ( occurrences[(int)HeaderField::Subject] > 1 ) {
        List<HeaderField> bad;
        List< HeaderField >::Iterator it( d->fields );
        while ( it ) {
            HeaderField * s = it;
            ++it;
            if ( s->type() == HeaderField::Subject ) {
                UString v = s->value();
                bool b = false;
                if ( v.length() > 300 ) {
                    b = true;
                }
                else if ( v.length() > 80 ) {
                    v = v.simplified();
                    UStringList::Iterator w( UStringList::split( ' ', v ) );
                    while ( w && !b ) {
                        if ( w->endsWith( ":" ) &&
                             w->isAscii() &&
                             HeaderField::fieldType( w->ascii() ) > 0 )
                            b = true;
                        ++w;
                    }
                }
                else {
                    uint i = 0;
                    while ( i < v.length() && v[i] < 128 )
                        i++;
                    if ( i < v.length() )
                        b = true;
                }
                if ( b )
                    bad.append( s );
            }
        }
        if ( bad.count() < occurrences[(int)HeaderField::Subject] ) {
            it = bad;
            while ( it ) {
                HeaderField * s = it;
                ++it;
                d->fields.remove( s );
            }
            it = d->fields;
            bool seen = false;
            while ( it ) {
                HeaderField * s = it;
                ++it;
                if ( s->type() == HeaderField::Subject ) {
                    if ( seen )
                        d->fields.remove( s );
                    else
                        seen = true;
                }
            }
        }
    }

    // If it's a multipart and the c-t field could not be parsed, try
    // to find the boundary by inspecting the body.

    if ( occurrences[(int)HeaderField::ContentType] && !body.isEmpty() ) {
        ContentType * ct = contentType();
        if ( !ct->valid() &&
             ct->type() == "multipart" &&
             ct->parameter( "boundary" ).isEmpty() ) {
            int cand = 0;
            while ( body[cand] == '\n' )
                cand++;
            bool confused = false;
            bool done = false;
            EString boundary;
            while ( cand >= 0 && cand < (int)body.length() &&
                    !done && !confused ) {
                if ( body[cand] == '-' && body[cand+1] == '-' ) {
                    int i = cand+2;
                    char c = body[i];
                    // bchars := bcharsnospace / " "
                    // bcharsnospace := DIGIT / ALPHA / "'" / "(" / ")" /
                    //                  "+" / "_" / "," / "-" / "." /
                    //                  "/" / ":" / "=" / "?"
                    while ( ( c >= 'a' && c <= 'z' ) ||
                            ( c >= 'A' && c <= 'Z' ) ||
                            ( c >= '0' && c <= '9' ) ||
                            c == '\'' || c == '(' || c == ')' ||
                            c == '+' || c == '_' || c == ',' ||
                            c == '-' || c == '.' || c == '/' ||
                            c == ':' || c == '=' || c == '?' ||
                            c == ' ' ) {
                        i++;
                        c = body[i];
                    }
                    if ( i > cand + 2 &&
                         ( body[i] == '\r' || body[i] == '\n' ) ) {
                        // found a candidate line.
                        EString s = body.mid( cand+2, i-cand-2 );
                        if ( boundary.isEmpty() ) {
                            boundary = s;
                        }
                        else if ( boundary == s ) {
                            // another boundary, fine
                        }
                        else if ( s.length() == boundary.length()+2 &&
                                  s.startsWith( boundary ) &&
                                  s.endsWith( "--" ) ) {
                            // it's the end boundary
                            done = true;
                        }
                        else if ( s.length() <= 70 ) {
                            // we've seen different boundary lines. oops.
                            confused = true;
                        }
                    }
                }
                cand = body.find( "\n--", cand+1 );
                if ( cand >= 0 )
                    cand++;
            }
            if ( !boundary.isEmpty() && !confused ) {
                ct->addParameter( "boundary", boundary );
                ct->setError( "" ); // may override other errors. ok.
            }
        }
    }

    // If the From field is syntactically invalid, but we could parse
    // one or more good addresses, kill the bad one(s) and go ahead.

    if ( occurrences[(int)HeaderField::From] == 1 ) {
        AddressField * from = addressField( HeaderField::From );
        if ( !from->valid() ) {
            List<Address>::Iterator it( from->addresses() );
            List<Address> good;
            while ( it ) {
                if ( it->error().isEmpty() &&
                     it->type() == Address::Normal &&
                     it->localpartIsSensible() )
                    good.append( it );
                ++it;
            }
            if ( !good.isEmpty() ) {
                from->addresses()->clear();
                it = good;
                while ( it ) {
                    from->addresses()->append( (Address *)it );
                    ++it;
                }
                from->setError( "" );
            }
        }
    }

    // If the from field is bad, but there is a good sender or
    // return-path, copy s/rp into from.

    if ( occurrences[(int)HeaderField::From] == 1 &&
         ( occurrences[(int)HeaderField::Sender] == 1 ||
           occurrences[(int)HeaderField::ReturnPath] == 1 ) ) {
        AddressField * from = addressField( HeaderField::From );
        if ( !from->valid() ) {
            // XXX we only consider s/rp good if the received chain is
            // unbroken. This is a proxy test: We should really be
            // checking for a pure-smtp received chain and abort if
            // there are any imap/pop/http/other hops.
            List<HeaderField>::Iterator it( d->fields );
            bool seenReceived = false;
            bool seenOther = false;
            bool unbrokenReceived = true;
            while ( it && unbrokenReceived ) {
                if ( it->type() == HeaderField::Received ) {
                    if ( seenOther )
                        unbrokenReceived = false; // rcvd, other, then rcvd
                    else
                        seenReceived = true; // true on first received
                }
                else {
                    if ( seenReceived )
                        seenOther = true; // true on first other after rcvd
                }
                ++it;
            }
            if ( unbrokenReceived ) {
                AddressField * rp = addressField( HeaderField::ReturnPath );
                AddressField * sender = addressField( HeaderField::Sender );
                Address * a = 0;
                if ( rp && rp->valid() ) {
                    List<Address> * l = rp->addresses();
                    if ( l && !l->isEmpty() &&
                         l->first()->type() != Address::Bounce )
                        a = l->first();
                }
                if ( !a && sender && sender->valid() ) {
                    List<Address> * l = sender->addresses();
                    if ( l && !l->isEmpty() &&
                         l->first()->type() != Address::Bounce )
                        a = l->first();
                }
                if ( a ) {
                    from->setError( "" );
                    from->addresses()->clear();
                    from->addresses()->append( a );
                }
            }
        }
    }

    // If there are two content-type fields, one is text/plain, and
    // the other is something other than text/plain and text/html,
    // then drop the text/plain one. It's frequently added as a
    // default, sometimes by software which doesn't check thoroughly.
    if ( occurrences[(int)HeaderField::ContentType] == 2 ) {
        bool plain = false;
        bool html = false;
        uint n = 0;
        ContentType * keep = 0;
        while ( n < 2 ) {
            ContentType * f =
                (ContentType*)field( HeaderField::ContentType, n );
            if ( f->type() == "text" && f->subtype() == "plain" )
                    plain = true;
            else if ( f->type() == "text" && f->subtype() == "html" )
                html = true;
            else
                keep = f;
            n++;
        }
        if ( plain && !html && keep ) {
            List<HeaderField>::Iterator it( d->fields );
            while ( it ) {
                if ( it->type() == HeaderField::ContentType &&
                     it != keep )
                    d->fields.take( it );
                else
                    ++it;
            }
        }
    }

    // If there are several Content-Type fields, we can classify them
    // as good, bad and neutral.
    // - Good multiparts have a boundary and it occurs
    // - Good HTML starts with doctype or html
    // - Syntactically invalid fields are bad
    // - All others are neutral
    // If we have at least one good field at the end, we dump the
    // neutral and bad ones. If we have no good fields, one neutral
    // field and the rest bad, we dump the bad ones.

    if ( occurrences[(int)HeaderField::ContentType] > 1 ) {
        List<ContentType> good;
        List<ContentType> bad;
        List<ContentType> neutral;
        uint i = 0;
        HeaderField * hf = field( HeaderField::ContentType );
        while ( hf ) {
            ContentType * ct = (ContentType*)hf;
            if ( !hf->valid() ) {
                bad.append( ct );
            }
            else if ( ct->type() == "text" && ct->subtype() == "html" ) {
                EString b = body.mid( 0, 2048 ).simplified().lower();
                if ( b.startsWith( "<!doctype" ) ||
                     b.startsWith( "<html" ) )
                    good.append( ct );
                else
                    bad.append( ct );
            }
            else if ( ct->type() == "multipart" ) {
                EString b = ct->parameter( "boundary" );
                if ( b.isEmpty() || b != b.simplified() )
                    bad.append( ct );
                else if ( body.startsWith( "n--" + b ) ||
                          body.contains( "\n--" + b ) )
                    good.append( ct );
                else
                    bad.append( ct );
            }
            else {
                neutral.append( ct );
            }
            hf = field( HeaderField::ContentType, ++i );
        }
        if ( !good.isEmpty() ) {
            removeField( HeaderField::ContentType );
            add( good.first() );
        }
        else if ( neutral.count() == 1 ) {
            removeField( HeaderField::ContentType );
            add( neutral.first() );
        }
    }
    
    // If there are several content-type fields, all text/html, and
    // they're different, we just remove all but one. Why are webheads
    // so clueless?

    if ( occurrences[(int)HeaderField::ContentType] > 1 ) {
        ContentType * ct = contentType();
        uint i = 1;
        while ( ct && ct->valid() &&
                ct->type() == "text" && ct->subtype() == "html" ) {
            ct = (ContentType*)field( HeaderField::ContentType, i );
            i++;
        }
        if ( !ct ) {
            ct = contentType();
            removeField( HeaderField::ContentType );
            add( ct );
        }
    }
    
    // If Sender contains more than one address, that may be due do
    // inappropriate fixups. For example, javamail+postfix will create
    // Sender: System@postfix, Administrator@postfix, root@origin
    //
    // We can fix that: if all addresses but the last have the same
    // domain, and the last has a different domain, drop the first
    // ones. There are also other possible algorithms.

    if ( addresses( HeaderField::Sender ) &&
         addresses( HeaderField::Sender )->count() > 1 ) {
        AddressField * sender = addressField( HeaderField::Sender );
        List<Address>::Iterator i( sender->addresses() );
        Address * last = sender->addresses()->last();
        EString domain = i->domain().lower();
        while ( i && i->domain().lower() == domain )
            ++i;
        if ( i == last ) {
            sender->addresses()->clear();
            sender->addresses()->append( last );
            sender->setError( "" );
        }
    }

    // Some crapware tries to send DSNs without a From field. We try
    // to patch it up. We don't care very much, so this parses the
    // body and discards the result, does a _very_ quick job of
    // parsing message/delivery-status, doesn't handle xtext, and
    // doesn't care whether it uses Original-Recipient or
    // Final-Recipient.
    if ( mode() == Rfc2822 &&
         ( !field( HeaderField::From ) ||
           field( HeaderField::From )->error().contains( "No-bounce" ) ) &&
         contentType() &&
         contentType()->type() == "multipart" &&
         contentType()->subtype() == "report" &&
         contentType()->parameter( "report-type" ) == "delivery-status" ) {
        ContentType * ct = contentType();
        Multipart * tmp = new Multipart;
        Bodypart::parseMultipart( 0, body.length(), body,
                                  ct->parameter( "boundary" ),
                                  false,
                                  tmp->children(), tmp );
        List<Bodypart>::Iterator i( tmp->children() );
        Address * postmaster = 0;
        while ( i && !postmaster ) {
            Header * h = i->header();
            ContentType * ct = 0;
            if ( h )
                ct = h->contentType();
            if ( ct &&
                 ct->type() == "message" &&
                 ct->subtype() == "delivery-status" ) {
                // woo.
                EStringList * lines = EStringList::split( 10, i->data() );
                EStringList::Iterator l( lines );
                EString reportingMta;
                Address * address = 0;
                while ( l ) {
                    EString line = l->lower();
                    ++l;
                    EString field = line.section( ":", 1 ).simplified();;
                    EString domain = line.section( ":", 2 ).section( ";", 1 )
                                    .simplified();
                    EString value = line.section( ":", 2 ).section( ";", 2 )
                                   .simplified();;
                    // value may be xtext, but I don't care. it's an
                    // odd error case in illegal mail, so who can say
                    // that the sender knows the xtext rules anyway?
                    if ( field == "reporting-mta" && domain == "dns" &&
                         !value.isEmpty() ) {
                        reportingMta = value;
                    }
                    else if ( ( field == "final-recipient" ||
                                field == "original-recipient" ) &&
                              domain == "rfc822" &&
                              !address && !value.isEmpty() ) {
                        AddressParser ap( value );
                        List<Address>::Iterator i( ap.addresses() );
                        while ( i && !address ) {
                            if ( i->error().isEmpty() &&
                                 !i->domain().isEmpty() )
                                address = i;
                            ++i;
                        }
                    }
                }
                if ( !reportingMta.isEmpty() && address ) {
                    AsciiCodec ac;
                    UString name = ac.toUnicode( reportingMta );
                    name.append( " postmaster" );
                    postmaster = new Address( name, "postmaster",
                                              address->domain().lower() );
                    AddressField * from = addressField( HeaderField::From );
                    if ( from ) {
                        from->setError( "" );
                        from->addresses()->clear();
                    }
                    else {
                        from = new AddressField( HeaderField::From );
                        add( from );
                    }
                    from->addresses()->append( postmaster );
                }
            }
            ++i;
        }
    }

    // If the From field is the bounce address, and we still haven't
    // salvaged it, and the message-id wasn't added here, we use
    // postmaster@<message-id-domain> and hope the postmaster there
    // knows something about the real origin.

    if ( occurrences[(int)HeaderField::From] == 1 &&
         occurrences[(int)HeaderField::MessageId] == 1 ) {
        AddressField * from = addressField( HeaderField::From );
        if ( !from->valid() ) {
            List<Address> * l = from->addresses();
            if ( l->count() == 1 &&
                 l->first()->type() == Address::Bounce )
            {
                Address * msgid = 0;
                List<Address> * al = addresses( HeaderField::MessageId );
                if ( al )
                    msgid = al->first();

                EString me = Configuration::hostname().lower();
                EString victim;
                if ( msgid )
                    victim = msgid->domain().lower();
                uint tld = victim.length();
                if ( victim[tld-3] == '.' )
                    tld -= 3; // .de
                else if ( victim[tld-4] == '.' )
                    tld -= 4; // .com
                if ( tld < victim.length() ) {
                    if ( victim[tld-3] == '.' )
                        tld -= 3; // .co.uk
                    else if ( victim[tld-4] == '.' )
                        tld -= 4; // .com.au
                    else if ( tld == victim.length() - 2 &&
                              victim[tld-5] == '.' )
                        tld -= 5; // .priv.no
                }
                int dot = victim.find( '.' );
                if ( dot < (int)tld ) {
                    victim = victim.mid( dot+1 );
                    tld = tld - dot - 1;
                }
                if ( !victim.isEmpty() &&
                     victim != me && !me.endsWith( "." + victim ) &&
                     tld < victim.length() ) {
                    Address * replacement
                        = new Address( "postmaster "
                                       "(on behalf of unnamed " +
                                       msgid->domain() + " user)",
                                       "postmaster", victim );
                    l->clear();
                    l->append( replacement );
                    from->setError( "" );
                }
            }
        }
    }

    // If we have NO From field, or one which contains only <>, use
    // invalid@invalid.invalid. We try to include a display-name if we
    // can find one. hackish hacks abound.
    if ( mode() == Rfc2822 &&
         ( !field( HeaderField::From ) ||
           ( !field( HeaderField::From )->valid() &&
             !addresses( HeaderField::From ) ) ||
           field( HeaderField::From )->error().contains( "No-bounce" ) ) ) {
        AddressField * from = addressField( HeaderField::From );
        EString raw;
        if ( from )
            raw = from->unparsedValue().simplified();
        if ( raw.endsWith( "<>" ) )
            raw = raw.mid( 0, raw.length() - 2 ).simplified();
        if ( raw.startsWith( "\"\"" ) )
            raw = raw.mid( 2 ).simplified();
        if ( raw.startsWith( "\" \"" ) )
            raw = raw.mid( 3 ).simplified();
        if ( raw.contains( '<' ) && raw.find( '<' ) > 3 )
            raw = raw.section( "<", 1 );
        if ( raw.startsWith( "\"" ) && raw.find( '"', 1 ) > 2 )
            raw = raw.section( "\"", 2 ); // "foo"bar > foo
        raw = raw.unquoted( '"', '\\' ).unquoted( '\'', '\\' ).simplified();
        if ( raw.contains( '<' ) &&
             raw.find( ">", 1+raw.find( '<' ) ) > 2 + raw.find( '<' ) )
            raw = raw.section( "<", 2 ).section( ">", 1 ).simplified();
        if ( raw.startsWith( "<" ) && raw.endsWith( ">" ) )
            raw = raw.mid( 1, raw.length() - 2 ).simplified();
        if ( raw.length() < 3 )
            raw.truncate();

        Codec * c = Codec::byString( raw );
        if ( !c )
            c = new AsciiCodec;
        UString n = c->toUnicode( raw ).simplified();
        if ( !n.isEmpty() ) {
            // look again and get rid of <>@
            uint i = 0;
            UString r;
            bool fffd = false;
            uint known = 0;
            while ( i < n.length() ) {
                if ( n[i] == '@' || n[i] == '<' || n[i] == '>' ||
                     n[i] < ' ' || ( n[i] >= 128 && n[i] < 160 ) ||
                     n[i] == 0xFFFD ) {
                    fffd = true;
                }
                else {
                    if ( fffd && !r.isEmpty() )
                        r.append( 0xFFFD );
                    r.append( n[i] );
                    fffd = false;
                    known++;
                }
                i++;
            }
            n = r;
            if ( known < 3 )
                n.truncate();
        }
        Address * a = new Address( n, "invalid", "invalid.invalid" );
        if ( from ) {
            from->setError( "" );
            from->addresses()->clear();
            from->addresses()->append( a );
        }
        else {
            from = new AddressField( HeaderField::From );
            from->addresses()->append( a );
            add( from );
        }
    }

    // If the Reply-To field is bad and From is good, we forget
    // Reply-To entirely.

    if ( occurrences[(int)HeaderField::From] &&
         occurrences[(int)HeaderField::ReplyTo] ) {
        AddressField * from = addressField( HeaderField::From );
        AddressField * rt = addressField( HeaderField::ReplyTo );
        if ( from->valid() && !rt->valid() &&
             from->addresses() && !from->addresses()->isEmpty() )
            removeField( HeaderField::ReplyTo );
    }

    // If c-t-e is bad, we try to detect.

    if ( occurrences[(int)HeaderField::ContentTransferEncoding] ) {
        ContentTransferEncoding * cte = contentTransferEncoding();
        HeaderField * cte2 = field( HeaderField::ContentTransferEncoding, 1 );
        if ( cte && ( cte2 || !cte->valid() ) ) {
            uint minl = UINT_MAX;
            uint maxl = 0;
            uint i = 0;
            uint l = 0;
            uint n = 0;
            while ( i < body.length() ) {
                if ( body[i] == '\n' || body[i] == '\r' ) {
                    if ( l > maxl )
                        maxl = l;
                    if ( l < minl )
                        minl = l;
                    l = 0;
                    n++;
                }
                else {
                    ++l;
                }
                ++i;
            }
            if ( n > 5 && maxl == minl && minl > 50 ) {
                // more than five lines, all (except the last) equally
                // long. it really looks like base64.
                removeField( HeaderField::ContentTransferEncoding );
                add( "Content-Transfer-Encoding", "base64" );
            }
            else {
                // it can be q-p or none. do we really care? can we
                // even decide reliably? I think we might as well
                // assume none.
                removeField( HeaderField::ContentTransferEncoding );
            }
        }
    }

    // Some people don't know c-t from c-t-e

    if ( occurrences[(int)HeaderField::ContentTransferEncoding] == 0 &&
         occurrences[(int)HeaderField::ContentType] &&
         !contentType()->valid() ) {
        ContentTransferEncoding * phaps =
            new ContentTransferEncoding;
        phaps->parse( contentType()->unparsedValue() );
        if ( phaps->valid() ) {
            removeField( HeaderField::ContentTransferEncoding );
            removeField( HeaderField::ContentType );
            add( phaps );
            add( "Content-Type", "application/octet-stream" );
        }
    }
<<<<<<< HEAD
    
=======

>>>>>>> 612a6ffe
    // If Content-Base or Content-Location is/are bad, we just drop it/them

    while ( field( "Content-Base" ) || field( "Content-Location" ) ) {
        List<HeaderField>::Iterator i( d->fields );
        while ( i ) {
            if ( !i->valid() && ( i->name() == "Content-Base" ||
                                  i->name() == "Content-Location" ) ) {
                d->fields.take( i );
            }
            else {
                ++i;
            }
        }
    }

    d->verified = false;
}


/*! Returns the canonical text representation of this Header. */

EString Header::asText() const
{
    EString r;
    r.reserve( d->fields.count() * 100 );

    List< HeaderField >::Iterator it( d->fields );
    while ( it ) {
        appendField( r, it );
        ++it;
    }

    return r;
}


/*! Appends the string representation of the field \a hf to \a r. Does
    nothing if \a hf is 0.

    This function doesn't wrap. That's probably a bug. How to fix it?

    (The details of the function are liable to change.)
*/

void Header::appendField( EString &r, HeaderField *hf ) const
{
    if ( !hf )
        return;

    r.append( hf->name() );
    r.append( ": " );
    r.append( hf->rfc822() );
    r.append( crlf );
}


// heuristically returns a biggish number if a looks like a message-id
// and a smallish number if it's either nothing or an email address.

static int msgidness( const Address * a )
{
    if ( !a )
        return 0;
    EString lp = a->localpart();
    uint score = lp.length();
    if ( score < 10 )
        return 0;
    uint i = 0;
    while ( i < lp.length() ) {
        char c = lp[i];
        if ( c == 'a' || c == 'e' || c == 'i' || c == 'o' || c == 'u' ||
             c == 'A' || c == 'E' || c == 'I' || c == 'O' || c == 'U' )
            score += 1;
        else if ( ( c >= 'a' && c <= 'z' ) ||
                  ( c >= 'A' && c <= 'Z' ) )
            score += 2;
        else if ( c >= '0' && c <= '9' )
            score += 3;
        else
            score += 4;
        i++;
    }
    return score/lp.length();
}


/*! Scans for fields containing unlabelled 8-bit content and encodes
    them using \a c.

    At the moment, this covers most unstructured fields. The exact
    scope of the function may change.
*/

void Header::fix8BitFields( class Codec * c )
{
    d->verified = false;

    Utf8Codec utf8;
    List< HeaderField >::Iterator it( d->fields );
    while ( it ) {
        List< HeaderField >::Iterator f = it;
        ++it;
        if ( !f->valid() &&
             ( f->type() == HeaderField::Subject ||
               f->type() == HeaderField::Comments ||
               f->type() == HeaderField::Keywords ||
               f->type() == HeaderField::ContentDescription ||
               // XXX: This should be more fine-grained:
               f->type() == HeaderField::Other ) )
        {
            EString v = f->unparsedValue();
            uint i = 0;
            while ( v[i] < 128 && v[i] > 0 )
                i++;
            if ( i < v.length() ) {
                c->setState( Codec::Valid );
                UString u;
                EStringList::Iterator w( EStringList::split( ' ',
                                                           v.simplified() ) );
                bool wasE = false;
                while ( w ) {
                    UString o = EmailParser::de2047( *w );
                    bool isE = true;
                    if ( o.isEmpty() ) {
                        o = c->toUnicode( *w ).simplified();
                        isE = false;
                    }
                    if ( ( !isE || !wasE ) && !u.isEmpty() )
                        u.append( ' ' );
                    u.append( o );
                    wasE = isE;
                    ++w;
                }
                bool ok = false;
                if ( c->wellformed() )
                    ok = true;
                else if ( f->type() == HeaderField::Other )
                    d->fields.remove( f );
                else if ( f->type() == HeaderField::Subject )
                    ok = true;
                else if ( f->error().isEmpty() )
                    f->setError( "Cannot parse either as US-ASCII or " +
                                 c->name() );
                if ( ok )
                    f->setValue( u.simplified() );
            }
        }
        else if ( f->type() == HeaderField::ContentType ||
                  f->type() == HeaderField::ContentTransferEncoding ||
                  f->type() == HeaderField::ContentDisposition ||
                  f->type() == HeaderField::ContentLanguage )
        {
            MimeField * mf = (MimeField*)((HeaderField*)f);
            EStringList::Iterator p( mf->parameters() );
            while ( p ) {
                EStringList::Iterator a( p );
                ++p;
                EString v = mf->parameter( *a );
                uint i = 0;
                while ( v[i] < 128 && v[i] > 0 )
                    i++;
                if ( i < v.length() ) {
                    // so. we have an argument containing unencoded
                    // 8-bit material. what to do?
                    c->setState( Codec::Valid );
                    UString u = c->toUnicode( v );
                    if ( c->wellformed() )
                        // we could parse it, so let's encode it using
                        // RFC 2047 encoding. later we probably want
                        // to use RFC 2231 encoding, but that's
                        // premature at the moment. don't know whether
                        // readers support it.
                        mf->addParameter( *a, HeaderField::encodeWord( u ) );
                    else
                        // unparsable. just remove it?
                        mf->removeParameter( *a );
                }
            }
        }
        else if ( f->type() == HeaderField::InReplyTo ) {
            EString v = f->unparsedValue();
            uint i = 0;
            while ( v[i] < 128 && v[i] > 0 )
                i++;
            if ( i < v.length() ) {
                EStringList::Iterator i( EStringList::split( '<', v ) );
                Address * best = 0;
                while ( i ) {
                    if ( i->contains( '>' ) ) {
                        EString c = "<" + i->section( ">", 1 ) + ">";
                        AddressParser * ap = AddressParser::references( c );
                        if ( ap->error().isEmpty() &&
                             ap->addresses()->count() == 1 ) {
                            Address * candidate = ap->addresses()->first();
                            if ( msgidness( candidate ) > msgidness( best ) &&
                                 candidate->localpartIsSensible() )
                                best = candidate;
                        }
                    }
                    ++i;
                }
                if ( best ) {
                    AsciiCodec a;
                    f->setValue( a.toUnicode( "<" + best->localpart() +
                                              "@" + best->domain() + ">" ) );
                }
                else {
                    d->fields.remove( f );
                }
            }
        }
    }
}


/*! Notifies this Header that if no ContentType is set, its default
    type is \a t. The initial value is TextPlain.
*/

void Header::setDefaultType( DefaultType t )
{
    d->defaultType = t;
}


/*! Returns whatever was set using setDefaultType(), or TextPlain if
    setDefaultType() hasn't been called.
*/

Header::DefaultType Header::defaultType() const
{
    return d->defaultType;
}<|MERGE_RESOLUTION|>--- conflicted
+++ resolved
@@ -1381,7 +1381,7 @@
             add( neutral.first() );
         }
     }
-    
+
     // If there are several content-type fields, all text/html, and
     // they're different, we just remove all but one. Why are webheads
     // so clueless?
@@ -1400,7 +1400,7 @@
             add( ct );
         }
     }
-    
+
     // If Sender contains more than one address, that may be due do
     // inappropriate fixups. For example, javamail+postfix will create
     // Sender: System@postfix, Administrator@postfix, root@origin
@@ -1706,11 +1706,7 @@
             add( "Content-Type", "application/octet-stream" );
         }
     }
-<<<<<<< HEAD
-    
-=======
-
->>>>>>> 612a6ffe
+
     // If Content-Base or Content-Location is/are bad, we just drop it/them
 
     while ( field( "Content-Base" ) || field( "Content-Location" ) ) {
