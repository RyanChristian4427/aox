// Copyright 2009 The Archiveopteryx Developers <info@aox.org>

#include "multipart.h"

#include "message.h"
#include "bodypart.h"
#include "estringlist.h"
#include "mimefields.h"
#include "ustring.h"
#include "codec.h"
#include "log.h"

#include <stdio.h>


static const char * crlf = "\015\012";


/*! \class Multipart multipart.h
    This class represents the common characteristics of Messages and
    Bodyparts, namely that they have a header() and children().
*/

/*! Constructs an empty Multipart object.
*/

Multipart::Multipart()
    : h( 0 ), p( 0 ), parts( new List< Bodypart > )
{
}


/*! Exists only to avoid compiler warnings. */

Multipart::~Multipart()
{
}


/*! Returns a pointer to the Header for this Multipart object, or 0 if
    none has been set with setHeader().

    Both Message and Bodypart always create a Header at construction.
*/

Header * Multipart::header() const
{
    return h;
}


/*! Sets the header of this Multipart object to \a hdr. */

void Multipart::setHeader( Header * hdr )
{
    h = hdr;
}


/*! Returns a pointer to the parent of this Multipart, or 0 if this is a
    top-level MIME object.
*/

Multipart * Multipart::parent() const
{
    return p;
}


/*! Sets the parent of this Multipart object to \a pt. */

void Multipart::setParent( Multipart * pt )
{
    p = pt;
}


/*! Returns a pointer to a list of Bodyparts belonging to this object.
    May return an empty list, but never returns a null pointer.
*/

List< Bodypart > * Multipart::children() const
{
    return parts;
}


/*! Appends the text of this multipart MIME entity to the string \a r.
*/

void Multipart::appendMultipart( EString &r, bool avoidUtf8 ) const
{
    ::log( "Multipart::appendMultipart - will append to text:" + r, Log::Debug );

    ContentType * ct = header()->contentType();
    EString delim = ct->parameter( "boundary" );
<<<<<<< HEAD
    bool isSigned = false;
    if ( ct->subtype() == "signed" ) {
        isSigned = true;
    }
=======
    if ( ! this )
        ::log( "****** Fetch::bodyStructure - FATAL, cannnot determine message", Log::Debug );
    else {
        if ( this->parent() && this->parent()->isMessage() ) {
            Message *msg = (Message *)this->parent();
            if ( msg->hasPGPsignedPart() ) {
                ::log( "Multipart::appendMultipart- signed message (1)", Log::Debug );
                appendAnyPart( r, children()->first(), ct, avoidUtf8 );
                ::log( "Multipart::appendMultipart (signed) - returning text:" + r, Log::Debug );
                return;
            }
        } else if ( this->isMessage() ) {
            Message *msg = (Message *)this;
            if ( msg->hasPGPsignedPart() ) {
                ::log( "Multipart::appendMultipart- signed message (2)", Log::Debug );
                appendAnyPart( r, children()->first(), ct, avoidUtf8 );
                ::log( "Multipart::appendMultipart (signed) - returning text:" + r, Log::Debug );
                return;
            }
        }
    }
    ::log( "Multipart::appendMultipart - ct:" + ct->type() + "/" + ct->subtype(), Log::Debug );
>>>>>>> 9df48020
    List<Bodypart>::Iterator it( children() );
    r.append( "--" + delim );
    while ( it ) {
        r.append( crlf );

        Bodypart * bp = it;
        ++it;
<<<<<<< HEAD
        
        if ( isSigned ) {
            ++it;       // skip next part, we append it raw
            isSigned = false;
            // just append our raw text, header is contained
            appendAnyPart( r, bp, ct, avoidUtf8 );
        } else {
            r.append( bp->header()->asText( avoidUtf8 ) );
            r.append( crlf );
            appendAnyPart( r, bp, ct, avoidUtf8 );
        }
=======

        if ( bp->header() && bp->header()->contentType() ) {
            ::log( "Multipart::appendMultipart - child ct:" +
                   bp->header()->contentType()->type() + "/" +
                   bp->header()->contentType()->subtype(), Log::Debug );
        }
        r.append( bp->header()->asText( avoidUtf8 ) );
        r.append( crlf );
        ::log( "Multipart::appendMultipart - header was appended:" +  bp->header()->asText( avoidUtf8 ), Log::Debug );
        appendAnyPart( r, bp, ct, avoidUtf8 );
>>>>>>> 9df48020
        r.append( crlf );
        r.append( "--" );
        r.append( delim );
    }
    r.append( "--" );
    r.append( crlf );
    ::log( "Multipart::appendMultipart - returning text:" + r, Log::Debug );
}


/*! This function appends the text of the MIME bodypart \a bp with
    Content-type \a ct to the string \a r.

    The details of this function are certain to change.
*/

void Multipart::appendAnyPart( EString &r, const Bodypart * bp,
                               ContentType * ct, bool avoidUtf8 ) const
{
    ContentType * childct = bp->header()->contentType();
    EString::Encoding e = EString::Binary;
    ContentTransferEncoding * cte
        = bp->header()->contentTransferEncoding();
    if ( cte )
        e = cte->encoding();

    if ( ( childct && childct->type() == "message" ) ||
         ( ct && ct->type() == "multipart" && ct->subtype() == "digest" &&
           !childct ) )
    {
        if ( childct && childct->subtype() != "rfc822" ) {
            ::log( "Multipart::appendAnypart - will appendTextPart 1", Log::Debug );
            appendTextPart( r, bp, childct );
        }
        else {
            ::log( "Multipart::appendAnypart - will append rfc822", Log::Debug );
            r.append( bp->message()->rfc822( avoidUtf8 ) );
        }
    }
    else if ( !childct || childct->type().lower() == "text" ) {
        ::log( "Multipart::appendAnypart - will appendTextPart 2", Log::Debug );
        appendTextPart( r, bp, childct );
    }
    else if ( childct->type() == "multipart" ) {
        ::log( "Multipart::appendAnypart - will appendMultipart", Log::Debug );
        bp->appendMultipart( r, avoidUtf8 );
    }
    else {
        ::log( "Multipart::appendAnypart - will append data", Log::Debug );
        r.append( bp->data().encoded( e, 72 ) );
    }
}


/*! This function appends the text of the MIME bodypart \a bp with
    Content-type \a ct to the string \a r.

    The details of this function are certain to change.
*/

void Multipart::appendTextPart( EString & r, const Bodypart * bp,
                                ContentType * ct ) const
{
    Codec * c = 0;

    EString::Encoding e = EString::Binary;
    ContentTransferEncoding * cte
        = bp->header()->contentTransferEncoding();
    if ( cte )
        e = cte->encoding();

    if ( ct && !ct->parameter( "charset" ).isEmpty() )
        c = Codec::byName( ct->parameter( "charset" ) );
    if ( !c )
        c = Codec::byString( bp->text() );

    EString body = c->fromUnicode( bp->text() );

    ::log( "Multipart::appendTextPart - text:" + body, Log::Debug );
    r.append( body.encoded( e, 72 ) );
}


/* Debugging aids. */


static void spaces( int );
static void headerSummary( Header *, int );
static void dumpBodypart( Message *, Bodypart *, int );
static void dumpMultipart( Multipart *, int );


static void dumpMessage( Message * m, int n = 0 )
{
    dumpMultipart( m, n );

    List< Bodypart >::Iterator it( m->children() );
    while ( it ) {
        dumpBodypart( m, it, n+2 );
        ++it;
    }
}


static void dumpBodypart( Message * m, Bodypart * bp, int n )
{
    dumpMultipart( bp, n );

    if ( bp->message() ) {
        dumpMessage( bp->message(), n+4 );
    }
    else {
        List< Bodypart >::Iterator it( bp->children() );
        while ( it ) {
            dumpBodypart( m, it, n+2 );
            ++it;
        }
    }
}


static void dumpMultipart( Multipart * m, int n )
{
    spaces( n );
    fprintf( stderr, "%p = {h=%p, p=%p, c=%p [", m, m->header(),
             m->parent(), m->children() );
    List< Bodypart >::Iterator it( m->children() );
    while ( it ) {
        Bodypart * bp = it;
        fprintf( stderr, "%p", bp );
        ++it;
        if ( it )
            fprintf( stderr, "," );
    }
    fprintf( stderr, "]}\n" );
    headerSummary( m->header(), n );
}


static void headerSummary( Header * h, int n )
{
    EStringList l;

    ContentType * ct = h->contentType();
    if ( ct )
        l.append( ct->type() + "/" + ct->subtype() );

    ContentTransferEncoding * cte = h->contentTransferEncoding();
    if ( cte ) {
        EString s;
        switch ( cte->encoding() ) {
        case EString::QP:
            s = "quoted-printable";
            break;
        case EString::Base64:
            s = "base64";
            break;
        case EString::Uuencode:
            s = "x-uuencode";
            break;
        case EString::Binary:
            s = "7bit";
            break;
        }
        l.append( s );
    }

    HeaderField * cd = h->field( HeaderField::ContentDescription );
    if ( cd )
        l.append( cd->rfc822( false ) );

    if ( !l.isEmpty() ) {
        spaces( n );
        fprintf( stderr, "%s\n", l.join( ";" ).cstr() );
    }
}


static void spaces( int n )
{
    while ( n-- > 0 )
        fprintf( stderr, " " );
}


/*! This virtual function returns true if the object is a Message,
    false if not.
*/

bool Multipart::isMessage() const
{
    return false;
}


/*! This virtual function returns true if the object is a Bodypart,
    false if not.
*/

bool Multipart::isBodypart() const
{
    return false;
}


/*! Simplifies unnecessarily complex MIME structure, corrects mime
    types, etc. This is only called when a message is submitted; RFC
    6409 more or less suggests that we might want do it.

    Doing this when we receive other people's mail or are copying old
    mail into the archive would be impermissible.
*/

void Multipart::simplifyMimeStructure()
{
    // If we're looking at a multipart with just a single part, change
    // the mime type to avoid the middle multipart. This affects
    // Kaiten Mail.
    ::log( "Multipart::simplifyMimeStructure", Log::Debug );
    if ( header()->contentType() &&
         header()->contentType()->type() == "multipart" &&
         parts->count() == 1 &&
         ( !parts->firstElement()->header()->contentType() ||
           parts->firstElement()->header()->contentType()->type() != "multipart" ) ) {
        Header * me = header();
        Header * sub = parts->firstElement()->header();

        me->removeField( HeaderField::ContentType );
        ContentType * ct = sub->contentType();
        if ( ct )
            me->add( ct );

        me->removeField( HeaderField::ContentTransferEncoding );
        ContentTransferEncoding * cte = sub->contentTransferEncoding();
        if ( cte )
            me->add( cte );

        me->removeField( HeaderField::ContentDisposition );
        ContentDisposition * cd = sub->contentDisposition();
        if ( cd )
            me->add( cd );

        if ( !ct && !cte && !cd )
            me->removeField( HeaderField::MimeVersion );
    }
}


/*! Returns true if any part of this Multipart needs Unicode
    capability to be porperly transmitted, and false if MIME-enhanced
    ASCII will do.
*/

bool Multipart::needsUnicode() const
{
    ::log( "Multipart::needsUnicode", Log::Debug );
    if ( h->needsUnicode() )
        return true;

    List<Bodypart>::Iterator it( children() );
    while ( it ) {
        if ( it->needsUnicode() )
            return true;
        ++it;
    }

    ::log( "Multipart::needsUnicode - false", Log::Debug );
    return false;
}<|MERGE_RESOLUTION|>--- conflicted
+++ resolved
@@ -94,12 +94,6 @@
 
     ContentType * ct = header()->contentType();
     EString delim = ct->parameter( "boundary" );
-<<<<<<< HEAD
-    bool isSigned = false;
-    if ( ct->subtype() == "signed" ) {
-        isSigned = true;
-    }
-=======
     if ( ! this )
         ::log( "****** Fetch::bodyStructure - FATAL, cannnot determine message", Log::Debug );
     else {
@@ -122,7 +116,6 @@
         }
     }
     ::log( "Multipart::appendMultipart - ct:" + ct->type() + "/" + ct->subtype(), Log::Debug );
->>>>>>> 9df48020
     List<Bodypart>::Iterator it( children() );
     r.append( "--" + delim );
     while ( it ) {
@@ -130,19 +123,6 @@
 
         Bodypart * bp = it;
         ++it;
-<<<<<<< HEAD
-        
-        if ( isSigned ) {
-            ++it;       // skip next part, we append it raw
-            isSigned = false;
-            // just append our raw text, header is contained
-            appendAnyPart( r, bp, ct, avoidUtf8 );
-        } else {
-            r.append( bp->header()->asText( avoidUtf8 ) );
-            r.append( crlf );
-            appendAnyPart( r, bp, ct, avoidUtf8 );
-        }
-=======
 
         if ( bp->header() && bp->header()->contentType() ) {
             ::log( "Multipart::appendMultipart - child ct:" +
@@ -153,7 +133,6 @@
         r.append( crlf );
         ::log( "Multipart::appendMultipart - header was appended:" +  bp->header()->asText( avoidUtf8 ), Log::Debug );
         appendAnyPart( r, bp, ct, avoidUtf8 );
->>>>>>> 9df48020
         r.append( crlf );
         r.append( "--" );
         r.append( delim );
