// Copyright 2009 The Archiveopteryx Developers <info@aox.org>

#include "smtpdata.h"

#include "imapurlfetcher.h"
#include "configuration.h"
#include "addressfield.h"
#include "smtpmailrcpt.h"
#include "spoolmanager.h"
#include "sieveaction.h"
#include "smtpparser.h"
#include "injector.h"
#include "address.h"
#include "imapurl.h"
#include "mailbox.h"
#include "buffer.h"
#include "graph.h"
#include "scope.h"
#include "sieve.h"
#include "file.h"
#include "list.h"
#include "date.h"
#include "smtp.h"
#include "user.h"


class SmtpDataData
    : public Garbage
{
public:
    SmtpDataData()
        : state( 2 ), message( 0 ), ok( "OK" )
    {}

    EString body;
    uint state;
    Injectee * message;
    EString ok;
};


/*! \class SmtpData smtpdata.h

    This is also the superclass for SmtpBdat and SmtpBurl, and does
    the injection.
*/



/*! Constructs a SMTP DATA handler. \a s must be the SMTP server, as
    usual, and \a p may be either null or a parser to be used for
    parsing DATA. If it's null, this function assumes it's really
    working on a BDAT/BURL command.
*/

SmtpData::SmtpData( SMTP * s, SmtpParser * p )
    : SmtpCommand( s ), d( new SmtpDataData )
{
    if ( !p )
        return;

    Scope x( log() );
    p->end();
    d->state = 0;
    // d->state starts at 2 for bdat/burl, and at 0 for data.
}


static GraphableCounter * messagesWrapped = 0;
static GraphableCounter * messagesSubmitted = 0;


/*! Does input for DATA and injection for DATA, BDAT and BURL. */

void SmtpData::execute()
{
    if ( !::messagesWrapped )
        ::messagesWrapped
              = new GraphableCounter( "unparsed-messages" );
    if ( !::messagesSubmitted )
        ::messagesSubmitted
              = new GraphableCounter( "messages-submitted" );

    // we can't do anything until all older commands have completed.
    if ( !server()->isFirstCommand( this ) )
        return;

    // state 0: not yet sent 354
    if ( d->state == 0 ) {
        uint local = 0;
        uint remote = 0;
        List<SmtpRcptTo>::Iterator i( server()->rcptTo() );
        while ( i ) {
            if ( i->remote() )
                remote++;
            else
                local++;
            ++i;
        }

        if ( !local && !remote ) {
            respond( 503, "No valid recipients", "5.5.1" );
            finish();
            return;
        }

        EString r = "354 Go ahead";
        if ( local || remote )
            r.append( " (" );
        if ( local ) {
            r.appendNumber( local );
            r.append( " local recipients" );
            if ( remote )
                r.append( ", " );
        }
        if ( remote ) {
            r.appendNumber( remote );
            r.append( " remote recipients" );
        }
        r.append( ")\r\n" );
        server()->enqueue( r );
        server()->setInputState( SMTP::Data );
        d->state = 1;
    }

    // state 1: have sent 354, have not yet received CR LF "." CR LF.
    while ( d->state == 1 ) {
        Buffer * r = server()->readBuffer();
        EString * line = r->removeLine( 262144 );
        if ( !line && r->size() > 262144 ) {
            respond( 500, "Line too long (legal maximum is 998 bytes)",
                     "5.5.2" );
            finish();
            server()->setState( Connection::Closing );
        }
        if ( !line )
            return;

        if ( *line == "." ) {
            d->state = 2;
            server()->setInputState( SMTP::Command );
            server()->setBody( d->body );
        }
        else if ( (*line)[0] == '.' ) {
            d->body.append( line->mid( 1 ) );
            d->body.append( "\r\n" );
        }
        else {
            d->body.append( *line );
            d->body.append( "\r\n" );
        }
    }

    // bdat/burl start at state 2.

    // state 2: have received CR LF "." CR LF, have not started injection
    if ( d->state == 2 ) {
        server()->sieve()->setMessage( message( server()->body() ),
                                       server()->transactionTime() );
        if ( server()->dialect() == SMTP::Submit &&
             d->message->error().isEmpty() &&
             Configuration::toggle( Configuration::CheckSenderAddresses ) ) {
            // a syntactically acceptable message has been submitted.
            // does it use the right addresses?
            checkField( HeaderField::From );
            checkField( HeaderField::ResentFrom );
            checkField( HeaderField::ReturnPath );
            EString e = d->message->error();
            if ( e.isEmpty() &&
                 !addressPermitted( server()->sieve()->sender() ) )
                e = "Not authorised to use this SMTP sender address: " +
                    server()->sieve()->sender()->lpdomain();
            if ( !e.isEmpty() ) {
                respond( 554, e, "5.7.0" );
                finish();
                return;
            }
        }
        if ( d->message->error().isEmpty() ) {
            // the common case: all ok
        }
        else if ( server()->dialect() == SMTP::Submit ) {
            // for Submit, we reject the message at once, since we
            // have the sender there.
            respond( 554,
                     "Syntax error: " + d->message->error(), "5.6.0" );
            finish();
            return;
        }
        else {
            // for SMTP/LMTP, we wrap the unparsable message
            Injectee * m =
                Injectee::wrapUnparsableMessage(
                    d->body, d->message->error(),
                    "Message arrived but could not be stored",
                    server()->transactionId()
                );
            ::messagesWrapped->tick();

            // the next line changes the SMTP/LMTP response
            d->ok = "Worked around: " + d->message->error();
            // the next line means that what we store is the wrapper
            d->message = m;
            // the next line means that what we sieve is the wrapper
            server()->sieve()->setMessage( m, server()->transactionTime() );
        }
        if ( !server()->sieve()->done() )
            server()->sieve()->evaluate();

        bool remotes = false;
        List<SmtpRcptTo>::Iterator it( server()->rcptTo() );
        while ( it ) {
            if ( server()->dialect() == SMTP::Submit ||
                 it->remote() ) {
                server()->sieve()->addSubmission( it->address() );
                remotes = true;
            }
            ++it;
        }
        if ( remotes )
            ::messagesSubmitted->tick();

        server()->sieve()->act( this );
        d->state = 3;
    }

    // state 3: the injector is working, we're waiting for it to finish.
    if ( d->state == 3 ) {
        if ( !server()->sieve()->injected() )
            return;
        
        bool soft = false;
        if ( Configuration::toggle( Configuration::SoftBounce ) ||
             server()->sieve()->softError() )
            soft = true;

        EString mc = Configuration::text( Configuration::MessageCopy ).lower();
        if ( mc == "all" )
            makeCopy( soft );
        else if ( mc == "delivered" && server()->sieve()->error().isEmpty() )
            makeCopy( soft );
        else if ( mc == "errors" && !server()->sieve()->error().isEmpty() )
            makeCopy( soft );

        if ( server()->sieve()->error().isEmpty() ) {
            d->state = 4;
        }
        else {
<<<<<<< HEAD
            if ( Configuration::toggle( Configuration::SoftBounce ) ||
                 server()->sieve()->softError() )
=======
            if ( soft )
>>>>>>> 612a6ffe
                respond( 451, "Injection error: " + server()->sieve()->error(),
                         "4.6.0" );
            else
                respond( 551, "Injection error: " + server()->sieve()->error(),
                         "5.6.0" );
            finish();
        }
    }

    // state 4: we're done. give the report suggested by the sieve.
    if ( d->state == 4 ) {
        bool soft = false;
        if ( Configuration::toggle( Configuration::SoftBounce ) ||
             server()->sieve()->softError() )
            soft = true;

        if ( server()->dialect() == SMTP::Lmtp ) {
            Sieve * s = server()->sieve();
            List<SmtpRcptTo>::Iterator i( server()->rcptTo() );
            while ( i ) {
                EString prefix = i->address()->toString();
                if ( s->rejected( i->address() ) )
                    respond( 551, prefix + ": Rejected", "5.7.1" );
                else if ( s->error( i->address() ).isEmpty() )
                    respond( 250, prefix + ": " + d->ok, "2.1.5" );
                else if ( soft )
                    respond( 450, prefix + ": " + s->error( i->address() ),
                             "4.0.0" );
                else
                    respond( 550, prefix + ": " + s->error( i->address() ),
                             "5.0.0" );
                emitResponses();
                ++i;
            }
        }
        else {
            if ( server()->sieve()->rejected() && soft )
                respond( 451, "Rejected by all recipients", "4.7.1" );
            else if ( server()->sieve()->rejected() )
                respond( 551, "Rejected by all recipients", "5.7.1" );

            if ( !server()->sieve()->error().isEmpty() )
                respond( 451, "Sieve runtime error: " +
                         server()->sieve()->error(), "4.0.0" );
            else
                respond( 250, d->ok, "2.0.0" );
        }

        finish();
        server()->reset();
    }
}


/*! Returns true if the authenticated User is permitted to send mail
    from \a a (for almost any definition of send mail from).
*/

bool SmtpData::addressPermitted( Address * a ) const
{
    if ( !a )
        return false;

    if ( a->type() == Address::Local || a->type() == Address::Invalid )
        return false;

    bool sub = Configuration::toggle( Configuration::UseSubaddressing );

    if ( a->type() ==  Address::Normal ) {
        EString ad = a->domain().lower();
        EString al = a->localpart().lower();
        if ( sub )
            al = al.section( Configuration::text(
                                 Configuration::AddressSeparator ), 1 );
        List<Address>::Iterator p( server()->permittedAddresses() );
        while ( p &&
                ( al != p->localpart().lower() ||
                  ad != p->domain().lower() ) )
                ++p;
        if ( !p )
            return false;
    }
    return true;
}


/*! Checks that the HeaderField with type \a t contains only addresses
    which the authenticated user is explicitly permitted to use. This
    has to return at once, so we need the complete list of addresses
    in RAM. We can obtain that list as soon as authentication
    succeeds, so that should be okay.

    This function demands that EVERY address in (e.g.) From is
    authorised, not that at least one address is OK. Is that what we
    want? I think so.
*/

void SmtpData::checkField( HeaderField::Type t )
{
    List<Address>::Iterator a( d->message->header()->addresses( t ) );
    while ( a && addressPermitted( a ) )
        ++a;
    if ( !a )
        return;
    HeaderField * hf = d->message->header()->field( t );
    if ( hf )
        hf->setError( "Not authorised to use this address: " + a->lpdomain() );
    d->message->recomputeError();
}


/*! Parses \a body and returns a pointer to the parsed message,
    including a prepended Received field.

    This may also do some of the submission-time changes suggested by
    RFC 4409.
*/

Injectee * SmtpData::message( const EString & body )
{
    if ( d->message )
        return d->message;

    EString received( "Received: from " );
    if ( server()->user() )
        received.append( server()->user()->address()->lpdomain() );
    else
        received.append( server()->peer().address() );
    received.append( " (HELO " );
    received.append( server()->heloName() );
    received.append( ")" );
    received.append( " by " );
    received.append( Configuration::hostname() );
    received.append( " (Archiveopteryx " );
    received.append( Configuration::compiledIn( Configuration::Version )  );
    received.append( ")" );
    switch ( server()->dialect() ) {
    case SMTP::Smtp:
        received.append( " with esmtp" );
        break;
    case SMTP::Lmtp:
        received.append( " with lmtp" );
        break;
    case SMTP::Submit:
        received.append( " with esmtp" );
        break;
    }
    if ( server()->sieve()->forwardingDate() )
        received.append( " (delay until " +
                         server()->sieve()->forwardingDate()->isoDateTime() +
                         " requested)" );
    received.append( " id " );
    received.append( server()->transactionId() );
    uint recipients = server()->rcptTo()->count();
    if ( recipients == 1 ) {
        Address * a = server()->rcptTo()->firstElement()->address();
        received.append( " for " + a->localpart() + "@" + a->domain() );
    }
    else if ( recipients > 1 ) {
        received.append( " (" + fn( recipients ) + " recipients)" );
    }
    received.append( "; " );
    received.append( server()->transactionTime()->rfc822() );
    received = received.wrapped( 72, "", " ", false );
    received.append( "\r\n" );

    EString rp;
    if ( server()->sieve()->sender() )
        rp = "Return-Path: " +
             server()->sieve()->sender()->toString() +
             "\r\n";

    d->body = rp + received + body;
    Injectee * m = new Injectee;
    m->parse( d->body );
    // if the sender is another dickhead specifying <> in From to
    // evade replies, let's try harder.
    if ( !m->error().isEmpty() &&
         server()->sieve()->sender() &&
         server()->sieve()->sender()->type() == Address::Normal ) {
        List<Address> * from = m->header()->addresses( HeaderField::From );
        if ( from && from->count() == 1 &&
             from->first()->type() == Address::Bounce ) {
            Header * h = m->header();
            AddressField * old = h->addressField( HeaderField::From );
            Address * f = server()->sieve()->sender();
            Address * a = new Address( from->first()->name(),
                                       f->localpart(),
                                       f->domain() );
            HeaderField * hf = HeaderField::create( "From", a->toString() );
            hf->setPosition( old->position() );
            h->removeField( HeaderField::From );
            h->add( hf );
            h->repair();
            h->repair( m, "" );
            m->recomputeError();
        }
    }
    // if we're delivering remotely, we'd better do some of the
    // chores from RFC 4409.
    if ( server()->dialect() != SMTP::Lmtp ) {
        Header * h = m->header();
        // remove bcc if present
        h->removeField( HeaderField::Bcc );
        // add a message-id if there isn't any
        m->addMessageId();
        // remove the specified sender if we know who the real sender
        // is, and the specified sender isn't tied to that entity.
        List<Address>::Iterator sender( h->addresses( HeaderField::Sender ) );
        uint pos = UINT_MAX;
        if ( server()->user() && sender && !addressPermitted( sender ) ) {
            pos = h->field( HeaderField::Sender )->position();
            h->removeField( HeaderField::Sender );
        }
        // specify a sender if a) we know who the sender is, b) from
        // doesn't name the sender and c) the sender did not specify
        // anything valid.
        if ( server()->user() && !h->field( HeaderField::Sender ) ) {
            List<Address> * from = h->addresses( HeaderField::From );
            Address * s = server()->user()->address();
            if ( !from || from->count() != 1 ||
                 !addressPermitted( from->first() ) ) {
                // if From contains any address for the user, then we
                // use that in Sender instead of the primary address
                List<Address>::Iterator i( from );
                while ( i ) {
                    if ( addressPermitted( i ) )
                        s = i;
                    ++i;
                }
                HeaderField * sender
                    = HeaderField::create( "Sender", s->lpdomain() );
                sender->setPosition( pos );
                h->add( sender);
            }
        }
    }
    d->message = m;
    return m;
}


class SmtpBdatData
    : public Garbage
{
public:
    SmtpBdatData()
        : size( 0 ), read( false ), last( false ) {}
    uint size;
    bool read;
    EString chunk;
    bool last;
};


/*! \class SmtpBdat smtpdata.h

    The BDAT command is an alternative to DATA, defined by RFC
    3030. It doesn't seem to have much point on its own, but together
    with BURL (RFC 4468) and URLAUTH (RFC 4467) it allows
    forward-without-download.
*/


SmtpBdat::SmtpBdat( SMTP * s, SmtpParser * p )
    : SmtpData( s, 0 ), d( new SmtpBdatData )
{
    Scope x( log() );
    p->whitespace();
    d->size = p->number();
    if ( !p->atEnd() ) {
        p->whitespace();
        p->require( "last" );
        d->last = true;
    }
    p->end();
    server()->setInputState( SMTP::Chunk );
}


void SmtpBdat::execute()
{
    if ( !d->read ) {
        Buffer * r = server()->readBuffer();
        if ( r->size() < d->size )
            return;
        d->chunk = r->string( d->size );
        r->remove( d->size );
        server()->setInputState( SMTP::Command );
        d->read = true;
    }

    if ( !server()->isFirstCommand( this ) )
        return;

    EString b = server()->body();
    b.append( d->chunk );
    server()->setBody( b );
    if ( d->last ) {
        SmtpData::execute();
    }
    else {
        respond( 250, "OK", "2.0.0" );
        finish();
    }
}


class SmtpBurlData
    : public Garbage
{
public:
    SmtpBurlData() : last( false ), url( 0 ), fetcher( 0 ) {}

    bool last;
    ImapUrl * url;
    ImapUrlFetcher * fetcher;
};


/*! \class SmtpBurl smtpdata.h

    The BURL command is defined in RFC 4468, and allows a client to
    instruct a submit server to include content from an IMAP server
    (using a URLAUTH-authorized URL).
*/

SmtpBurl::SmtpBurl( SMTP * s, SmtpParser * p )
    : SmtpData( s, 0 ), d( new SmtpBurlData )
{
    p->whitespace();
    EString u;
    while ( !p->atEnd() && p->nextChar() != ' ' ) {
        u.append( p->nextChar() );
        p->step();
    }
    d->url = new ImapUrl( u );
    if ( !d->url->valid() ) {
        respond( 501, "Can't parse that URL", "5.5.4" );
        finish();
        return;
    }
    EString a = d->url->access().lower();
    u.truncate();
    if ( server()->user() )
        u = server()->user()->login().utf8().lower();
    if ( !( a == "anonymous" ||
            ( server()->user() && ( a == "authuser" ||
                                    a == "user+" + u ||
                                    a == "submit+" + u ) ) ) ) {
        respond( 554, "Do not have permission to read that URL", "5.7.0" );
        finish();
        return;
    }
    if ( !p->atEnd() ) {
        p->whitespace();
        p->require( "last" );
        d->last = true;
    }
    p->end();

    List<ImapUrl> * l = new List<ImapUrl>;
    l->append( d->url );
    d->fetcher = new ImapUrlFetcher( l, this );
    d->fetcher->execute();
}


void SmtpBurl::execute()
{
    if ( !d->fetcher )
        return;
    if ( !d->fetcher->done() )
        return;
    if ( d->fetcher->failed() ) {
        respond( 554, "URL resolution problem: " + d->fetcher->error(),
                 "5.5.0" );
        finish();
        return;
    }
    if ( !server()->isFirstCommand( this ) )
        return;

    EString b( server()->body() );
    b.append( d->url->text() );
    server()->setBody( b );
    if ( d->last ) {
        SmtpData::execute();
    }
    else {
        respond( 250, "OK", "2.0.0" );
        finish();
    }
}


/*! Writes a copy of the incoming message to the file system. \a soft is
    true if the message provoked a temporary delivery failure. */

void SmtpData::makeCopy( bool soft ) const
{
    EString copy = Configuration::text( Configuration::MessageCopyDir );
    copy.append( '/' );
    EString filename = server()->transactionId();
    filename.replace( "/", "-" );
    copy.append( filename );

    File f( copy, File::ExclusiveWrite );
    if ( !f.valid() ) {
        log( "Could not open " + copy + " for writing", Log::Disaster );
        return;
    }

    f.write( "From: " );
    f.write( server()->sieve()->sender()->toString() );
    f.write( "\n" );

    List<SmtpRcptTo>::Iterator it( server()->rcptTo() );
    while ( it ) {
        f.write( "To: " );
        f.write( it->address()->toString() );
        f.write( "\n" );
        ++it;
    }

    if ( !server()->sieve()->error().isEmpty() ||
         d->ok.startsWith( "Worked around: " ) ) {
        copy.append( "-err" );
        EString e;
        if ( !server()->sieve()->error().isEmpty() ) {
            f.write( "Error: Sieve/Injector: " );
            f.write( server()->sieve()->error().simplified() );
        }
        else {
            f.write( "Parser: " );
            f.write( d->ok.simplified() );
        }
        f.write( "\n"
                 "Fate: " );
        if ( soft )
            f.write( "soft error (MTA will retry" );
        else
            f.write( "hard error (MTA will NOT retry" );
        f.write( "\n" );
    }
    else {
        f.write( "Fate: delivered\n" );
    }

    f.write( "\n" );

    f.write( d->body );
}<|MERGE_RESOLUTION|>--- conflicted
+++ resolved
@@ -228,7 +228,7 @@
     if ( d->state == 3 ) {
         if ( !server()->sieve()->injected() )
             return;
-        
+
         bool soft = false;
         if ( Configuration::toggle( Configuration::SoftBounce ) ||
              server()->sieve()->softError() )
@@ -246,12 +246,7 @@
             d->state = 4;
         }
         else {
-<<<<<<< HEAD
-            if ( Configuration::toggle( Configuration::SoftBounce ) ||
-                 server()->sieve()->softError() )
-=======
             if ( soft )
->>>>>>> 612a6ffe
                 respond( 451, "Injection error: " + server()->sieve()->error(),
                          "4.6.0" );
             else
